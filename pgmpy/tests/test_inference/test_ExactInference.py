import itertools
import unittest

import numpy as np
import numpy.testing as np_test
from pgmpy.utils import get_example_model

from pgmpy.factors.continuous import LinearGaussianCPD
from pgmpy.factors.discrete import DiscreteFactor, TabularCPD
from pgmpy.inference import BeliefPropagation, VariableElimination
from pgmpy.inference.ExactInference import BeliefPropagationWithMessagePassing
from pgmpy.models import (
    DiscreteBayesianNetwork,
    DiscreteMarkovNetwork,
    FactorGraph,
    FunctionalBayesianNetwork,
    JunctionTree,
    LinearGaussianBayesianNetwork,
)


class TestVariableElimination(unittest.TestCase):
    def setUp(self):
        self.bayesian_model = DiscreteBayesianNetwork(
            [("A", "J"), ("R", "J"), ("J", "Q"), ("J", "L"), ("G", "L")]
        )
        cpd_a = TabularCPD("A", 2, values=[[0.2], [0.8]])
        cpd_r = TabularCPD("R", 2, values=[[0.4], [0.6]])
        cpd_j = TabularCPD(
            "J",
            2,
            values=[[0.9, 0.6, 0.7, 0.1], [0.1, 0.4, 0.3, 0.9]],
            evidence=["A", "R"],
            evidence_card=[2, 2],
        )
        cpd_q = TabularCPD(
            "Q", 2, values=[[0.9, 0.2], [0.1, 0.8]], evidence=["J"], evidence_card=[2]
        )
        cpd_l = TabularCPD(
            "L",
            2,
            values=[[0.9, 0.45, 0.8, 0.1], [0.1, 0.55, 0.2, 0.9]],
            evidence=["J", "G"],
            evidence_card=[2, 2],
        )
        cpd_g = TabularCPD("G", 2, values=[[0.6], [0.4]])
        self.bayesian_model.add_cpds(cpd_a, cpd_g, cpd_j, cpd_l, cpd_q, cpd_r)

        self.bayesian_inference = VariableElimination(self.bayesian_model)

    # All the values that are used for comparison in the all the tests are
    # found using SAMIAM (assuming that it is correct ;))

    def test_query_raises_for_empty_variables(self):
        model = get_example_model("earthquake")
        infer = VariableElimination(model)

        with self.assertRaises(ValueError) as context:
            infer.query(variables=[], evidence={"A": 1})

        self.assertIn("must contain at least one variable", str(context.exception))

    def test_query_single_variable(self):
        for order in [
            "greedy",
            "MinFill",
            "MinNeighbors",
            "MinWeight",
            "WeightedMinFill",
        ]:
            query_result = self.bayesian_inference.query(
                ["J"], elimination_order=order, show_progress=False
            )
            self.assertEqual(
                query_result,
                DiscreteFactor(variables=["J"], cardinality=[2], values=[0.416, 0.584]),
            )

    def test_query_multiple_variable(self):
        for order in [
            "greedy",
            "MinFill",
            "MinNeighbors",
            "MinWeight",
            "WeightedMinFill",
        ]:
            query_result = self.bayesian_inference.query(
                ["Q", "J"], elimination_order=order, show_progress=False
            )
            self.assertEqual(
                query_result,
                DiscreteFactor(
                    variables=["J", "Q"],
                    cardinality=[2, 2],
                    values=np.array([[0.3744, 0.0416], [0.1168, 0.4672]]),
                ),
            )

    def test_query_single_variable_with_evidence(self):
        for order in [
            "greedy",
            "MinFill",
            "MinNeighbors",
            "MinWeight",
            "WeightedMinFill",
        ]:
            query_result = self.bayesian_inference.query(
                variables=["J"],
                evidence={"A": 0, "R": 1},
                elimination_order=order,
                show_progress=False,
            )
            self.assertEqual(
                query_result,
                DiscreteFactor(variables=["J"], cardinality=[2], values=[0.6, 0.4]),
            )

    def test_query_multiple_variable_with_evidence(self):
        for order in [
            "greedy",
            "MinFill",
            "MinNeighbors",
            "MinWeight",
            "WeightedMinFill",
        ]:
            query_result = self.bayesian_inference.query(
                variables=["J", "Q"],
                evidence={"A": 0, "R": 0, "G": 0, "L": 1},
                elimination_order=order,
                show_progress=False,
            )
            self.assertEqual(
                query_result,
                DiscreteFactor(
                    variables=["J", "Q"],
                    cardinality=[2, 2],
                    values=np.array(
                        [[0.73636364, 0.08181818], [0.03636364, 0.14545455]]
                    ),
                ),
            )

    def test_query_multiple_times(self):
        # This just tests that the models are not getting modified while querying them
        for order in [
            "greedy",
            "MinFill",
            "MinNeighbors",
            "MinWeight",
            "WeightedMinFill",
        ]:
            query_result = self.bayesian_inference.query(
                ["J"], elimination_order=order, show_progress=False
            )
            query_result = self.bayesian_inference.query(
                ["J"], elimination_order=order, show_progress=False
            )
            self.assertEqual(
                query_result,
                DiscreteFactor(
                    variables=["J"], cardinality=[2], values=np.array([0.416, 0.584])
                ),
            )
            query_result = self.bayesian_inference.query(
                ["Q", "J"], elimination_order=order, show_progress=False
            )
            query_result = self.bayesian_inference.query(
                ["Q", "J"], elimination_order=order, show_progress=False
            )
            self.assertEqual(
                query_result,
                DiscreteFactor(
                    variables=["J", "Q"],
                    cardinality=[2, 2],
                    values=np.array([[0.3744, 0.0416], [0.1168, 0.4672]]),
                ),
            )

            query_result = self.bayesian_inference.query(
                variables=["J"],
                evidence={"A": 0, "R": 1},
                elimination_order=order,
                show_progress=False,
            )
            query_result = self.bayesian_inference.query(
                variables=["J"],
                evidence={"A": 0, "R": 1},
                elimination_order=order,
                show_progress=False,
            )
            self.assertEqual(
                query_result,
                DiscreteFactor(variables=["J"], cardinality=[2], values=[0.6, 0.4]),
            )

            query_result = self.bayesian_inference.query(
                variables=["J", "Q"],
                evidence={"A": 0, "R": 0, "G": 0, "L": 1},
                elimination_order=order,
                show_progress=False,
            )
            query_result = self.bayesian_inference.query(
                variables=["J", "Q"],
                evidence={"A": 0, "R": 0, "G": 0, "L": 1},
                elimination_order=order,
                show_progress=False,
            )
            self.assertEqual(
                query_result,
                DiscreteFactor(
                    variables=["J", "Q"],
                    cardinality=[2, 2],
                    values=np.array(
                        [[0.73636364, 0.08181818], [0.03636364, 0.14545455]]
                    ),
                ),
            )

    def test_query_common_var(self):
        for order in [
            "greedy",
            "MinFill",
            "MinNeighbors",
            "MinWeight",
            "WeightedMinFill",
        ]:
            self.assertRaises(
                ValueError,
                self.bayesian_inference.query,
                variables=["J"],
                evidence=["J"],
                elimination_order=order,
            )

    def test_max_marginal(self):
        np_test.assert_almost_equal(
            self.bayesian_inference.max_marginal(), 0.1659, decimal=4
        )

    def test_max_marginal_var(self):
        np_test.assert_almost_equal(
            self.bayesian_inference.max_marginal(["G"]), 0.6, decimal=4
        )

    def test_max_marginal_var1(self):
        np_test.assert_almost_equal(
            self.bayesian_inference.max_marginal(["G", "R"]), 0.36, decimal=4
        )

    def test_max_marginal_var2(self):
        np_test.assert_almost_equal(
            self.bayesian_inference.max_marginal(["G", "R", "A"]), 0.288, decimal=4
        )

    def test_max_marginal_common_var(self):
        self.assertRaises(
            ValueError,
            self.bayesian_inference.max_marginal,
            variables=["J"],
            evidence=["J"],
        )

    def test_map_query(self):
        for order in [
            "greedy",
            "MinFill",
            "MinNeighbors",
            "MinWeight",
            "WeightedMinFill",
        ]:
            map_query = self.bayesian_inference.map_query(
                elimination_order=order, show_progress=False
            )
            self.assertDictEqual(
                map_query, {"A": 1, "R": 1, "J": 1, "Q": 1, "G": 0, "L": 0}
            )

    def test_map_query_with_evidence(self):
        map_query = self.bayesian_inference.map_query(
            ["A", "R", "L"], {"J": 0, "Q": 1, "G": 0}, show_progress=False
        )
        self.assertDictEqual(map_query, {"A": 1, "R": 0, "L": 0})

    def test_map_query_common_var(self):
        for order in [
            "greedy",
            "MinFill",
            "MinNeighbors",
            "MinWeight",
            "WeightedMinFill",
        ]:
            self.assertRaises(
                ValueError,
                self.bayesian_inference.map_query,
                variables=["J"],
                evidence=["J"],
                elimination_order=order,
            )

    def test_elimination_order(self):
        # Check all the heuristics give the same results.
        for elimination_order in [
            "WeightedMinFill",
            "MinNeighbors",
            "MinWeight",
            "MinFill",
        ]:
            query_result = self.bayesian_inference.query(
                ["J"], elimination_order=elimination_order, show_progress=False
            )
            self.assertEqual(
                query_result,
                DiscreteFactor(variables=["J"], cardinality=[2], values=[0.416, 0.584]),
            )

            query_result = self.bayesian_inference.query(
                variables=["J"], evidence={"A": 0, "R": 1}, show_progress=False
            )
            self.assertEqual(
                query_result,
                DiscreteFactor(variables=["J"], cardinality=[2], values=[0.6, 0.4]),
            )

        # Check when elimination order has extra variables. Because of pruning.
        query_result = self.bayesian_inference.query(
            ["J"], elimination_order=["A", "R", "L", "Q", "G"], show_progress=False
        )
        self.assertEqual(
            query_result,
            DiscreteFactor(variables=["J"], cardinality=[2], values=[0.416, 0.584]),
        )

        # Check for when elimination order doesn't have all the variables
        self.assertRaises(
            ValueError,
            self.bayesian_inference.query,
            variables=["J"],
            elimination_order=["A"],
        )

    def test_induced_graph(self):
        induced_graph = self.bayesian_inference.induced_graph(
            ["G", "Q", "A", "J", "L", "R"]
        )
        result_edges = sorted([sorted(x) for x in induced_graph.edges()])
        self.assertEqual(
            [
                ["A", "J"],
                ["A", "R"],
                ["G", "J"],
                ["G", "L"],
                ["J", "L"],
                ["J", "Q"],
                ["J", "R"],
                ["L", "R"],
            ],
            result_edges,
        )

    def test_induced_width(self):
        result_width = self.bayesian_inference.induced_width(
            ["G", "Q", "A", "J", "L", "R"]
        )
        self.assertEqual(2, result_width)

    def test_invalid_state_name(self):
        """Test handling of invalid state names."""
        with self.assertRaises(KeyError):
            self.bayesian_inference.query(
                variables=["J"], evidence={"A": -1}, show_progress=False
            )

    def test_invalid_variable_name(self):
        """Test handling of invalid variable names."""
        with self.assertRaises(ValueError):
            self.bayesian_inference.query(
                variables=["J"], evidence={"wrong_variable": 0}, show_progress=False
            )

    def tearDown(self):
        del self.bayesian_inference
        del self.bayesian_model


class TestSnowNetwork(unittest.TestCase):
    def setUp(self):
        self.model = DiscreteBayesianNetwork(
            [
                ("Snow", "Risk"),
                ("Snow", "Traffic"),
                ("Traffic", "Late"),
                ("Risk", "Late"),
            ]
        )

        cpd_snow = TabularCPD(
            "Snow", 2, [[0.4], [0.6]], state_names={"Snow": ["yes", "no"]}
        )
        cpd_risk = TabularCPD(
            "Risk",
            2,
            [[0.8, 0.4], [0.2, 0.6]],
            evidence=["Snow"],
            evidence_card=[2],
            state_names={"Snow": ["yes", "no"], "Risk": ["yes", "no"]},
        )
        cpd_traffic = TabularCPD(
            "Traffic",
            2,
            [[0.4, 0.65], [0.6, 0.35]],
            evidence=["Snow"],
            evidence_card=[2],
            state_names={"Traffic": ["normal", "slow"], "Snow": ["yes", "no"]},
        )
        cpd_late = TabularCPD(
            "Late",
            2,
            [[0.45, 0.85, 0.1, 0.7], [0.55, 0.15, 0.90, 0.30]],
            evidence=["Risk", "Traffic"],
            evidence_card=[2, 2],
            state_names={
                "Late": ["yes", "no"],
                "Traffic": ["normal", "slow"],
                "Risk": ["yes", "no"],
            },
        )
        self.model.add_cpds(cpd_snow, cpd_risk, cpd_traffic, cpd_late)

    def test_queries(self):
        for algo in [VariableElimination, BeliefPropagation]:
            infer = algo(self.model)
            query1 = infer.query(
                ["Snow"], evidence={"Traffic": "slow"}, show_progress=False
            )
            np_test.assert_array_almost_equal(query1.values, [0.533333, 0.466667])

            query2 = infer.query(
                ["Risk"], evidence={"Traffic": "slow"}, show_progress=False
            )
            np_test.assert_array_almost_equal(query2.values, [0.613333, 0.386667])

            query3 = infer.query(
                ["Late"], evidence={"Traffic": "slow"}, show_progress=False
            )
            np_test.assert_array_almost_equal(query3.values, [0.7920, 0.2080])

            self.assertRaises(
                ValueError,
                infer.query,
                variables=["Traffic"],
                evidence={"Traffic": "slow"},
            )

    def test_elimination_order(self):
        infer = VariableElimination(self.model)
        for order in ["MinFill", "MinNeighbors", "MinWeight", "WeightedMinFill"]:
            computed_order = infer._get_elimination_order(
                variables=["Traffic"], evidence={}, elimination_order=order
            )
            self.assertEqual(set(computed_order), set({"Risk", "Late", "Snow"}))

        for order in [
            "greedy",
            "MinFill",
            "MinNeighbors",
            "MinWeight",
            "WeightedMinFill",
        ]:
            query1 = infer.query(
                ["Snow"],
                evidence={"Traffic": "slow"},
                elimination_order=order,
                show_progress=False,
            )
            np_test.assert_array_almost_equal(query1.values, [0.533333, 0.466667])

            query2 = infer.query(
                ["Risk"],
                evidence={"Traffic": "slow"},
                elimination_order=order,
                show_progress=False,
            )
            np_test.assert_array_almost_equal(query2.values, [0.613333, 0.386667])

            query3 = infer.query(
                ["Late"],
                evidence={"Traffic": "slow"},
                elimination_order=order,
                show_progress=False,
            )
            np_test.assert_array_almost_equal(query3.values, [0.7920, 0.2080])

    def test_joint_distribution(self):
        infer = VariableElimination(self.model)
        for order in [
            "greedy",
            "MinFill",
            "MinNeighbors",
            "MinWeight",
            "WeightedMinFill",
        ]:
            query_expected = {}
            query_expected["Snow"] = infer.query(
                ["Snow"], elimination_order=order, show_progress=False
            )
            query_expected["Risk"] = infer.query(
                ["Risk"], elimination_order=order, show_progress=False
            )

            query_joint = infer.query(
                ["Snow", "Risk"], elimination_order=order, joint=False
            )
            for var in ["Snow", "Risk"]:
                self.assertEqual(query_joint[var], query_expected[var])

    def test_virt_evidence(self):
        virt_evidence_cpd = TabularCPD(
            "Traffic", 2, [[0.3], [0.7]], state_names={"Traffic": ["normal", "slow"]}
        )
        virt_evidence_factor = DiscreteFactor(
            ["Traffic"], [2], [0.3, 0.7], state_names={"Traffic": ["normal", "slow"]}
        )
        for virt_evidence in [virt_evidence_cpd, virt_evidence_factor]:
            for algo in [VariableElimination, BeliefPropagation]:
                infer = algo(self.model)
                query1 = infer.query(
                    ["Snow"], virtual_evidence=[virt_evidence], show_progress=False
                )
                np_test.assert_array_almost_equal(query1.values, [0.45, 0.55])

                map1 = infer.map_query(
                    ["Snow"], virtual_evidence=[virt_evidence], show_progress=False
                )
                self.assertEqual(map1, {"Snow": "no"})

                query2 = infer.query(
                    ["Risk"], virtual_evidence=[virt_evidence], show_progress=False
                )
                np_test.assert_array_almost_equal(query2.values, [0.58, 0.42])

                map2 = infer.map_query(
                    ["Risk"], virtual_evidence=[virt_evidence], show_progress=False
                )
                self.assertEqual(map2, {"Risk": "yes"})

                query3 = infer.query(
                    ["Late"], virtual_evidence=[virt_evidence], show_progress=False
                )
                np_test.assert_array_almost_equal(query3.values, [0.61625, 0.38375])

                map3 = infer.map_query(
                    ["Late"], virtual_evidence=[virt_evidence], show_progress=False
                )
                self.assertEqual(map3, {"Late": "yes"})

                query4 = infer.query(
                    ["Traffic"], virtual_evidence=[virt_evidence], show_progress=False
                )
                np_test.assert_array_almost_equal(query4.values, [0.34375, 0.65625])

                # TODO: State name should be returned here.
                map4 = infer.map_query(
                    ["Traffic"], virtual_evidence=[virt_evidence], show_progress=False
                )
                self.assertTrue(map4 in [{"Traffic": "slow"}, {"Traffic": 1}])

        virt_evidence1_cpd = TabularCPD(
            "Risk", 2, [[0.7], [0.3]], state_names={"Risk": ["yes", "no"]}
        )
        virt_evidence1_factor = DiscreteFactor(
            ["Risk"], [2], [0.7, 0.3], state_names={"Risk": ["yes", "no"]}
        )
        for virt_evidence in [virt_evidence_cpd, virt_evidence_factor]:
            for virt_evidence1 in [virt_evidence1_cpd, virt_evidence1_factor]:
                for algo in [VariableElimination, BeliefPropagation]:
                    infer = algo(self.model)
                    query1 = infer.query(
                        ["Snow"],
                        virtual_evidence=[virt_evidence, virt_evidence1],
                        show_progress=False,
                    )
                    np_test.assert_array_almost_equal(
                        query1.values, [0.52443609, 0.47556391]
                    )

                    map1 = infer.map_query(
                        ["Snow"],
                        virtual_evidence=[virt_evidence, virt_evidence1],
                        show_progress=False,
                    )
                    self.assertEqual(map1, {"Snow": "yes"})

                    query2 = infer.query(
                        ["Risk"],
                        virtual_evidence=[virt_evidence, virt_evidence1],
                        show_progress=False,
                    )
                    np_test.assert_array_almost_equal(
                        query2.values, [0.76315789, 0.23684211]
                    )
                    map2 = infer.map_query(
                        ["Risk"],
                        virtual_evidence=[virt_evidence, virt_evidence1],
                        show_progress=False,
                    )
                    self.assertTrue(map2 in [{"Risk": 0}, {"Risk": "yes"}])

                    query3 = infer.query(
                        ["Traffic"],
                        virtual_evidence=[virt_evidence, virt_evidence1],
                        show_progress=False,
                    )
                    np_test.assert_array_almost_equal(
                        query3.values, [0.32730263, 0.67269737]
                    )
                    map3 = infer.map_query(
                        ["Traffic"],
                        virtual_evidence=[virt_evidence, virt_evidence1],
                        show_progress=False,
                    )
                    self.assertTrue(map3 in [{"Traffic": "slow"}, {"Traffic": 1}])

                    query4 = infer.query(
                        ["Late"],
                        virtual_evidence=[virt_evidence, virt_evidence1],
                        show_progress=False,
                    )
                    np_test.assert_array_almost_equal(
                        query4.values, [0.66480263, 0.33519737]
                    )
                    map4 = infer.map_query(
                        ["Late"],
                        virtual_evidence=[virt_evidence, virt_evidence1],
                        show_progress=False,
                    )
                    self.assertEqual(map4, {"Late": "yes"})


class TestVariableEliminationDuplicatedFactors(unittest.TestCase):
    def setUp(self):
        self.markov_model = DiscreteMarkovNetwork([("A", "B"), ("A", "C")])
        f1 = DiscreteFactor(
            variables=["A", "B"], cardinality=[2, 2], values=np.eye(2) * 2
        )
        f2 = DiscreteFactor(
            variables=["A", "C"], cardinality=[2, 2], values=np.eye(2) * 2
        )
        self.markov_model.add_factors(f1, f2)
        self.markov_inference = VariableElimination(self.markov_model)

    def test_duplicated_factors(self):
        query_result = self.markov_inference.query(["A"], show_progress=False)
        self.assertEqual(
            query_result,
            DiscreteFactor(variables=["A"], cardinality=[2], values=np.array([4, 4])),
        )


class TestVariableEliminationMarkov(unittest.TestCase):
    def setUp(self):
        # It is just a moralised version of the above Bayesian network so all the results are same. Only factors
        # are under consideration for inference so this should be fine.
        self.markov_model = DiscreteMarkovNetwork(
            [
                ("A", "J"),
                ("R", "J"),
                ("J", "Q"),
                ("J", "L"),
                ("G", "L"),
                ("A", "R"),
                ("J", "G"),
            ]
        )

        factor_a = TabularCPD("A", 2, values=[[0.2], [0.8]]).to_factor()
        factor_r = TabularCPD("R", 2, values=[[0.4], [0.6]]).to_factor()
        factor_j = TabularCPD(
            "J",
            2,
            values=[[0.9, 0.6, 0.7, 0.1], [0.1, 0.4, 0.3, 0.9]],
            evidence=["A", "R"],
            evidence_card=[2, 2],
        ).to_factor()
        factor_q = TabularCPD(
            "Q", 2, values=[[0.9, 0.2], [0.1, 0.8]], evidence=["J"], evidence_card=[2]
        ).to_factor()
        factor_l = TabularCPD(
            "L",
            2,
            values=[[0.9, 0.45, 0.8, 0.1], [0.1, 0.55, 0.2, 0.9]],
            evidence=["J", "G"],
            evidence_card=[2, 2],
        ).to_factor()
        factor_g = TabularCPD("G", 2, [[0.6], [0.4]]).to_factor()

        self.markov_model.add_factors(
            factor_a, factor_r, factor_j, factor_q, factor_l, factor_g
        )
        self.markov_inference = VariableElimination(self.markov_model)

    # All the values that are used for comparison in the all the tests are
    # found using SAMIAM (assuming that it is correct ;))

    def test_query_single_variable(self):
        query_result = self.markov_inference.query(["J"], show_progress=False)
        self.assertEqual(
            query_result,
            DiscreteFactor(
                variables=["J"], cardinality=[2], values=np.array([0.416, 0.584])
            ),
        )

    def test_query_multiple_variable(self):
        query_result = self.markov_inference.query(["Q", "J"], show_progress=False)
        self.assertEqual(
            query_result,
            DiscreteFactor(
                variables=["Q", "J"],
                cardinality=[2, 2],
                values=np.array([[0.3744, 0.1168], [0.0416, 0.4672]]),
            ),
        )

    def test_query_single_variable_with_evidence(self):
        query_result = self.markov_inference.query(
            variables=["J"], evidence={"A": 0, "R": 1}, show_progress=False
        )
        self.assertEqual(
            query_result,
            DiscreteFactor(variables=["J"], cardinality=[2], values=[0.072, 0.048]),
        )

    def test_query_multiple_variable_with_evidence(self):
        query_result = self.markov_inference.query(
            variables=["J", "Q"],
            evidence={"A": 0, "R": 0, "G": 0, "L": 1},
            show_progress=False,
        )
        self.assertEqual(
            query_result,
            DiscreteFactor(
                variables=["J", "Q"],
                cardinality=[2, 2],
                values=np.array([[0.003888, 0.000432], [0.000192, 0.000768]]),
            ),
        )

    def test_query_multiple_times(self):
        # This just tests that the models are not getting modified while querying them
        query_result = self.markov_inference.query(["J"], show_progress=False)
        query_result = self.markov_inference.query(["J"], show_progress=False)
        self.assertEqual(
            query_result,
            DiscreteFactor(
                variables=["J"], cardinality=[2], values=np.array([0.416, 0.584])
            ),
        )

        query_result = self.markov_inference.query(["Q", "J"], show_progress=False)
        query_result = self.markov_inference.query(["Q", "J"], show_progress=False)
        self.assertEqual(
            query_result,
            DiscreteFactor(
                variables=["Q", "J"],
                cardinality=[2, 2],
                values=np.array([[0.3744, 0.1168], [0.0416, 0.4672]]),
            ),
        )

        query_result = self.markov_inference.query(
            variables=["J"], evidence={"A": 0, "R": 1}, show_progress=False
        )
        query_result = self.markov_inference.query(
            variables=["J"], evidence={"A": 0, "R": 1}, show_progress=False
        )
        self.assertEqual(
            query_result,
            DiscreteFactor(variables=["J"], cardinality=[2], values=[0.072, 0.048]),
        )

        query_result = self.markov_inference.query(
            variables=["J", "Q"],
            evidence={"A": 0, "R": 0, "G": 0, "L": 1},
            show_progress=False,
        )
        query_result = self.markov_inference.query(
            variables=["J", "Q"],
            evidence={"A": 0, "R": 0, "G": 0, "L": 1},
            show_progress=False,
        )
        self.assertEqual(
            query_result,
            DiscreteFactor(
                variables=["J", "Q"],
                cardinality=[2, 2],
                values=np.array([[0.003888, 0.000432], [0.000192, 0.000768]]),
            ),
        )

    def test_max_marginal(self):
        np_test.assert_almost_equal(
            self.markov_inference.max_marginal(), 0.1659, decimal=4
        )

    def test_max_marginal_var(self):
        np_test.assert_almost_equal(
            self.markov_inference.max_marginal(["G"]), 0.1659, decimal=4
        )

    def test_max_marginal_var1(self):
        np_test.assert_almost_equal(
            self.markov_inference.max_marginal(["G", "R"]), 0.1659, decimal=4
        )

    def test_max_marginal_var2(self):
        np_test.assert_almost_equal(
            self.markov_inference.max_marginal(["G", "R", "A"]), 0.1659, decimal=4
        )

    def test_map_query(self):
        map_query = self.markov_inference.map_query(show_progress=False)
        self.assertDictEqual(
            map_query, {"A": 1, "R": 1, "J": 1, "Q": 1, "G": 0, "L": 0}
        )

    def test_map_query_with_evidence(self):
        map_query = self.markov_inference.map_query(
            ["A", "R", "L"], {"J": 0, "Q": 1, "G": 0}, show_progress=False
        )
        self.assertDictEqual(map_query, {"A": 1, "R": 0, "L": 0})

    def test_induced_graph(self):
        induced_graph = self.markov_inference.induced_graph(
            ["G", "Q", "A", "J", "L", "R"]
        )
        result_edges = sorted([sorted(x) for x in induced_graph.edges()])
        self.assertEqual(
            [
                ["A", "J"],
                ["A", "R"],
                ["G", "J"],
                ["G", "L"],
                ["J", "L"],
                ["J", "Q"],
                ["J", "R"],
                ["L", "R"],
            ],
            result_edges,
        )

    def test_induced_width(self):
        result_width = self.markov_inference.induced_width(
            ["G", "Q", "A", "J", "L", "R"]
        )
        self.assertEqual(2, result_width)

    def test_issue_1421(self):
        model = DiscreteBayesianNetwork([("X", "Y"), ("Z", "X"), ("W", "Y")])
        cpd_z = TabularCPD(variable="Z", variable_card=2, values=[[0.5], [0.5]])

        cpd_x = TabularCPD(
            variable="X",
            variable_card=2,
            values=[[0.25, 0.75], [0.75, 0.25]],
            evidence=["Z"],
            evidence_card=[2],
        )

        cpd_w = TabularCPD(variable="W", variable_card=2, values=[[0.5], [0.5]])
        cpd_y = TabularCPD(
            variable="Y",
            variable_card=2,
            values=[[0.3, 0.4, 0.7, 0.8], [0.7, 0.6, 0.3, 0.2]],
            evidence=["X", "W"],
            evidence_card=[2, 2],
        )

        model.add_cpds(cpd_z, cpd_x, cpd_w, cpd_y)

        infer = VariableElimination(model)
        np_test.assert_array_almost_equal(
            infer.query(["Y"], evidence={"X": 0}, show_progress=False).values,
            [0.35, 0.65],
        )

    def tearDown(self):
        del self.markov_inference
        del self.markov_model


class TestBeliefPropagation(unittest.TestCase):
    def setUp(self):
        self.junction_tree = JunctionTree(
            [(("A", "B"), ("B", "C")), (("B", "C"), ("C", "D"))]
        )
        phi1 = DiscreteFactor(["A", "B"], [2, 3], range(6))
        phi2 = DiscreteFactor(["B", "C"], [3, 2], range(6))
        phi3 = DiscreteFactor(["C", "D"], [2, 2], range(4))
        self.junction_tree.add_factors(phi1, phi2, phi3)

        self.bayesian_model = DiscreteBayesianNetwork(
            [("A", "J"), ("R", "J"), ("J", "Q"), ("J", "L"), ("G", "L")]
        )
        cpd_a = TabularCPD("A", 2, values=[[0.2], [0.8]])
        cpd_r = TabularCPD("R", 2, values=[[0.4], [0.6]])
        cpd_j = TabularCPD(
            "J",
            2,
            values=[[0.9, 0.6, 0.7, 0.1], [0.1, 0.4, 0.3, 0.9]],
            evidence=["A", "R"],
            evidence_card=[2, 2],
        )
        cpd_q = TabularCPD(
            "Q", 2, values=[[0.9, 0.2], [0.1, 0.8]], evidence=["J"], evidence_card=[2]
        )
        cpd_l = TabularCPD(
            "L",
            2,
            values=[[0.9, 0.45, 0.8, 0.1], [0.1, 0.55, 0.2, 0.9]],
            evidence=["J", "G"],
            evidence_card=[2, 2],
        )
        cpd_g = TabularCPD("G", 2, values=[[0.6], [0.4]])
        self.bayesian_model.add_cpds(cpd_a, cpd_g, cpd_j, cpd_l, cpd_q, cpd_r)

    def test_calibrate_clique_belief(self):
        belief_propagation = BeliefPropagation(self.junction_tree)
        belief_propagation.calibrate()
        clique_belief = belief_propagation.get_clique_beliefs()

        phi1 = DiscreteFactor(["A", "B"], [2, 3], range(6))
        phi2 = DiscreteFactor(["B", "C"], [3, 2], range(6))
        phi3 = DiscreteFactor(["C", "D"], [2, 2], range(4))

        b_A_B = phi1 * (phi3.marginalize(["D"], inplace=False) * phi2).marginalize(
            ["C"], inplace=False
        )
        b_B_C = phi2 * (
            phi1.marginalize(["A"], inplace=False)
            * phi3.marginalize(["D"], inplace=False)
        )
        b_C_D = phi3 * (phi1.marginalize(["A"], inplace=False) * phi2).marginalize(
            ["B"], inplace=False
        )

        self.assertEqual(clique_belief[("A", "B")], b_A_B)
        self.assertEqual(clique_belief[("B", "C")], b_B_C)
        self.assertEqual(clique_belief[("C", "D")], b_C_D)

    def test_calibrate_sepset_belief(self):
        belief_propagation = BeliefPropagation(self.junction_tree)
        belief_propagation.calibrate()
        sepset_belief = belief_propagation.get_sepset_beliefs()

        phi1 = DiscreteFactor(["A", "B"], [2, 3], range(6))
        phi2 = DiscreteFactor(["B", "C"], [3, 2], range(6))
        phi3 = DiscreteFactor(["C", "D"], [2, 2], range(4))

        b_B = (
            phi1
            * (phi3.marginalize(["D"], inplace=False) * phi2).marginalize(
                ["C"], inplace=False
            )
        ).marginalize(["A"], inplace=False)

        b_C = (
            phi2
            * (
                phi1.marginalize(["A"], inplace=False)
                * phi3.marginalize(["D"], inplace=False)
            )
        ).marginalize(["B"], inplace=False)

        np_test.assert_array_almost_equal(
            sepset_belief[frozenset((("A", "B"), ("B", "C")))].values, b_B.values
        )
        np_test.assert_array_almost_equal(
            sepset_belief[frozenset((("B", "C"), ("C", "D")))].values, b_C.values
        )

    def test_max_calibrate_clique_belief(self):
        belief_propagation = BeliefPropagation(self.junction_tree)
        belief_propagation.max_calibrate()
        clique_belief = belief_propagation.get_clique_beliefs()

        phi1 = DiscreteFactor(["A", "B"], [2, 3], range(6))
        phi2 = DiscreteFactor(["B", "C"], [3, 2], range(6))
        phi3 = DiscreteFactor(["C", "D"], [2, 2], range(4))

        b_A_B = phi1 * (phi3.maximize(["D"], inplace=False) * phi2).maximize(
            ["C"], inplace=False
        )
        b_B_C = phi2 * (
            phi1.maximize(["A"], inplace=False) * phi3.maximize(["D"], inplace=False)
        )
        b_C_D = phi3 * (phi1.maximize(["A"], inplace=False) * phi2).maximize(
            ["B"], inplace=False
        )

        self.assertEqual(clique_belief[("A", "B")], b_A_B)
        self.assertEqual(clique_belief[("B", "C")], b_B_C)
        self.assertEqual(clique_belief[("C", "D")], b_C_D)

    def test_max_calibrate_sepset_belief(self):
        belief_propagation = BeliefPropagation(self.junction_tree)
        belief_propagation.max_calibrate()
        sepset_belief = belief_propagation.get_sepset_beliefs()

        phi1 = DiscreteFactor(["A", "B"], [2, 3], range(6))
        phi2 = DiscreteFactor(["B", "C"], [3, 2], range(6))
        phi3 = DiscreteFactor(["C", "D"], [2, 2], range(4))

        b_B = (
            phi1
            * (phi3.maximize(["D"], inplace=False) * phi2).maximize(
                ["C"], inplace=False
            )
        ).maximize(["A"], inplace=False)

        b_C = (
            phi2
            * (
                phi1.maximize(["A"], inplace=False)
                * phi3.maximize(["D"], inplace=False)
            )
        ).maximize(["B"], inplace=False)

        np_test.assert_array_almost_equal(
            sepset_belief[frozenset((("A", "B"), ("B", "C")))].values, b_B.values
        )
        np_test.assert_array_almost_equal(
            sepset_belief[frozenset((("B", "C"), ("C", "D")))].values, b_C.values
        )

    # All the values that are used for comparison in the all the tests are
    # found using SAMIAM (assuming that it is correct ;))

    def test_query_single_variable(self):
        belief_propagation = BeliefPropagation(self.bayesian_model)
        query_result = belief_propagation.query(["J"], show_progress=False)
        self.assertEqual(
            query_result,
            DiscreteFactor(variables=["J"], cardinality=[2], values=[0.416, 0.584]),
        )

    def test_query_multiple_variable(self):
        belief_propagation = BeliefPropagation(self.bayesian_model)
        query_result = belief_propagation.query(["Q", "J"], show_progress=False)
        self.assertEqual(
            query_result,
            DiscreteFactor(
                variables=["J", "Q"],
                cardinality=[2, 2],
                values=np.array([[0.3744, 0.0416], [0.1168, 0.4672]]),
            ),
        )

    def test_query_single_variable_with_evidence(self):
        belief_propagation = BeliefPropagation(self.bayesian_model)
        query_result = belief_propagation.query(
            variables=["J"], evidence={"A": 0, "R": 1}, show_progress=False
        )
        self.assertEqual(
            query_result,
            DiscreteFactor(
                variables=["J"], cardinality=[2], values=np.array([0.6, 0.4])
            ),
        )

    def test_query_multiple_variable_with_evidence(self):
        belief_propagation = BeliefPropagation(self.bayesian_model)
        query_result = belief_propagation.query(
            variables=["J", "Q"],
            evidence={"A": 0, "R": 0, "G": 0, "L": 1},
            show_progress=False,
        )
        self.assertEqual(
            query_result,
            DiscreteFactor(
                variables=["J", "Q"],
                cardinality=[2, 2],
                values=np.array([[0.73636364, 0.08181818], [0.03636364, 0.14545455]]),
            ),
        )

    def test_query_common_var(self):
        belief_propagation = BeliefPropagation(self.bayesian_model)
        self.assertRaises(
            ValueError, belief_propagation.query, variables=["J"], evidence=["J"]
        )

    def test_map_query(self):
        belief_propagation = BeliefPropagation(self.bayesian_model)
        map_query = belief_propagation.map_query(show_progress=False)
        self.assertDictEqual(
            map_query, {"A": 1, "R": 1, "J": 1, "Q": 1, "G": 0, "L": 0}
        )

    def test_map_query_with_evidence(self):
        belief_propagation = BeliefPropagation(self.bayesian_model)
        map_query = belief_propagation.map_query(
            ["A", "R", "L"], {"J": 0, "Q": 1, "G": 0}, show_progress=False
        )
        self.assertDictEqual(map_query, {"A": 1, "R": 0, "L": 0})

    def test_map_query_common_var(self):
        belief_propagation = BeliefPropagation(self.bayesian_model)
        self.assertRaises(
            ValueError, belief_propagation.map_query, variables=["J"], evidence=["J"]
        )

    def test_issue_1048(self):
        model = DiscreteBayesianNetwork()

        # Nodes
        parents = ["parent"]
        children = [f"child_{i}" for i in range(10)]

        # Add nodes and edges
        model.add_nodes_from(parents + children)
        model.add_edges_from(itertools.product(parents, children))

        # Add cpds
        model.add_cpds(TabularCPD(parents[0], 2, [[0.5], [0.5]]))
        for c in children:
            model.add_cpds(
                TabularCPD(
                    c, 2, [[0.9, 0.1], [0.1, 0.9]], evidence=parents, evidence_card=[2]
                )
            )

        # Infer
        inf = BeliefPropagation(model)
        inf.calibrate()
        evidence = {}

        expected_evidences = [
            {},
            {"child_0": 1},
            {"child_0": 1, "child_1": 1},
            {"child_0": 1, "child_1": 1, "child_2": 1},
        ]
        expected_values = [
            np.array([0.5, 0.5]),
            np.array([0.1, 0.9]),
            np.array([0.0122, 0.9878]),
            np.array([0.0014, 0.9987]),
        ]
        for i, c in enumerate(children[:4]):
            self.assertEqual(evidence, expected_evidences[i])
            np_test.assert_almost_equal(
                inf.query(["parent"], evidence, show_progress=False)
                .normalize(inplace=False)
                .values,
                expected_values[i],
                decimal=2,
            )
            evidence.update({c: 1})

    def tearDown(self):
        del self.junction_tree
        del self.bayesian_model


class TestBeliefPropagationWithMessagePassing(unittest.TestCase):
    def setUp(self):
        self.factor_graph = FactorGraph()
        self.factor_graph.add_nodes_from(["A", "B", "C", "D"])

        phi1 = DiscreteFactor(["A"], [2], [0.4, 0.6])
        phi2 = DiscreteFactor(
            ["B", "A"], [3, 2], [[0.2, 0.05], [0.3, 0.15], [0.5, 0.8]]
        )
        phi3 = DiscreteFactor(["C", "B"], [2, 3], [[0.4, 0.5, 0.1], [0.6, 0.5, 0.9]])
        phi4 = DiscreteFactor(
            ["D", "B"], [3, 3], [[0.1, 0.1, 0.2], [0.3, 0.2, 0.1], [0.6, 0.7, 0.7]]
        )

        self.factor_graph.add_factors(phi1, phi2, phi3, phi4)

        self.factor_graph.add_edges_from(
            [
                (phi1, "A"),
                ("A", phi2),
                (phi2, "B"),
                ("B", phi3),
                (phi3, "C"),
                ("B", phi4),
                (phi4, "D"),
            ]
        )

        self.belief_propagation = BeliefPropagationWithMessagePassing(self.factor_graph)

    def test_query_single_variable(self):
        res = self.belief_propagation.query(["C"])
        assert np.allclose(res["C"].values, np.array([0.217, 0.783]), atol=1e-20)

    def test_query_multiple_variable(self):
        res = self.belief_propagation.query(["A", "B", "C", "D"])
        assert np.allclose(res["A"].values, np.array([0.4, 0.6]), atol=1e-20)
        assert np.allclose(res["B"].values, np.array([0.11, 0.21, 0.68]), atol=1e-20)
        assert np.allclose(res["C"].values, np.array([0.217, 0.783]), atol=1e-20)
        assert np.allclose(res["D"].values, np.array([0.168, 0.143, 0.689]), atol=1e-20)

    def test_query_single_variable_with_evidence(self):
        res = self.belief_propagation.query(["B", "C"], {"A": 1, "D": 0})
        assert np.allclose(
            res["B"].values, np.array([0.02777778, 0.08333333, 0.88888889]), atol=1e-20
        )
        assert np.allclose(
            res["C"].values, np.array([0.14166667, 0.85833333]), atol=1e-20
        )

    def test_query_multiple_variable_with_evidence(self):
        res = self.belief_propagation.query(["B", "C"], {"A": 1, "D": 0})
        assert np.allclose(
            res["B"].values, np.array([0.02777778, 0.08333333, 0.88888889]), atol=1e-20
        )
        assert np.allclose(
            res["C"].values, np.array([0.14166667, 0.85833333]), atol=1e-20
        )

    def test_query_single_variable_with_virtual_evidence(self):
        ve = [TabularCPD("A", 2, [[0.1], [0.9]])]
        res = self.belief_propagation.query(["B"], virtual_evidence=ve)
        assert np.allclose(
            res["B"].values, np.array([0.06034483, 0.16034483, 0.77931034]), atol=1e-20
        )

    def test_query_multiple_variable_with_multiple_evidence_and_virtual_evidence(self):
        ve = [
            TabularCPD("A", 2, [[0.027], [0.972]]),
            TabularCPD("B", 3, [[0.3], [0.6], [0.1]]),
        ]
        res = self.belief_propagation.query(
            ["B", "C"], evidence={"D": 0}, virtual_evidence=ve
        )
        assert np.allclose(
            res["B"].values, np.array([0.05938567, 0.3440273, 0.59658703]), atol=1e-20
        )
        assert np.allclose(
            res["C"].values, np.array([0.25542662, 0.74457338]), atol=1e-20
        )

    def test_query_allows_multiple_virtual_evidence_per_variable(self):
        ve1 = [
            TabularCPD("A", 2, [[0.1], [0.9]]),
            TabularCPD("A", 2, [[0.3], [0.7]]),
        ]
        res1 = self.belief_propagation.query(["B"], virtual_evidence=ve1)
        cpd = TabularCPD("A", 2, [[0.1 * 0.3], [0.9 * 0.7]])
        cpd.normalize()
        res2 = self.belief_propagation.query(["B"], virtual_evidence=[cpd])
        assert np.allclose(res1["B"].values, res2["B"].values, atol=1e-20)
        assert np.allclose(
            res2["B"].values, np.array([0.05461538, 0.15461538, 0.79076923]), atol=1e-20
        )

    def test_query_error_obs_var_has_evidence(self):
        with self.assertRaises(
            ValueError,
            msg="Can't have the same variables in both `evidence` and `virtual_evidence`. Found in both: {'A'}",
        ):
            self.belief_propagation.query(
                ["B"], evidence={"A": 1}, virtual_evidence={"A": [np.array([0.1, 0.9])]}
            )

    def test_query_single_variable_can_return_all_computed_messages(self):
        res, messages = self.belief_propagation.query(["B"], get_messages=True)
        assert np.allclose(res["B"].values, np.array([0.11, 0.21, 0.68]), atol=1e-20)
<<<<<<< HEAD
        # Messages from A to B
        assert np.allclose(messages["['A'] -> A"], np.array([0.4, 0.6]), atol=1e-20)
        assert np.allclose(
            messages["A -> ['B', 'A']"], np.array([0.4, 0.6]), atol=1e-20
        )
        assert np.allclose(
            messages["['B', 'A'] -> B"], np.array([0.11, 0.21, 0.68]), atol=1e-20
        )

        # Messages from C to B
        assert np.allclose(
            messages["C -> ['C', 'B']"], np.array([0.5, 0.5]), atol=1e-20
        )
=======
        # Assert on messages values
        assert np.allclose(messages["['A'] -> A"], np.array([0.4, 0.6]), atol=1e-20)
        assert np.allclose(
            messages["['B', 'A'] -> B"], np.array([0.11, 0.21, 0.68]), atol=1e-20
        )
>>>>>>> d0a2a297
        assert np.allclose(
            messages["['C', 'B'] -> B"],
            np.array([0.33333333, 0.33333333, 0.33333333]),
            atol=1e-20,
        )
<<<<<<< HEAD

        # Messages from D to B
        assert np.allclose(
            messages["D -> ['D', 'B']"],
            np.array([0.33333333, 0.33333333, 0.33333333]),
            atol=1e-20,
        )
=======
>>>>>>> d0a2a297
        assert np.allclose(
            messages["['D', 'B'] -> B"],
            np.array([0.33333333, 0.33333333, 0.33333333]),
            atol=1e-20,
        )

    def test_query_multiple_variable_returns_each_message_once(self):
        res, messages = self.belief_propagation.query(["C", "B"], get_messages=True)
        assert np.allclose(res["B"].values, np.array([0.11, 0.21, 0.68]), atol=1e-20)
        assert np.allclose(res["C"].values, np.array([0.217, 0.783]), atol=1e-20)

        # Message common to both B and C
        assert np.allclose(messages["['A'] -> A"], np.array([0.4, 0.6]), atol=1e-20)
        assert np.allclose(
            messages["['B', 'A'] -> B"], np.array([0.11, 0.21, 0.68]), atol=1e-20
        )

        # Message specific to B
        assert np.allclose(
            messages["['C', 'B'] -> B"],
            np.array([0.33333333, 0.33333333, 0.33333333]),
            atol=1e-20,
        )
        assert np.allclose(
            messages["['D', 'B'] -> B"],
<<<<<<< HEAD
            np.array([0.33333333, 0.3333333, 0.33333333]),
=======
            np.array([0.33333333, 0.33333333, 0.33333333]),
>>>>>>> d0a2a297
            atol=1e-20,
        )

        # Messages specific to C
        assert np.allclose(
            messages["['C', 'B'] -> C"], np.array([0.217, 0.783]), atol=1e-20
        )

<<<<<<< HEAD
    def test_query_variable_with_precomputed_messages(self):
        # Query A
        res, messages = self.belief_propagation.query(["A"], get_messages=True)

        # Query A with uniform computed messages on B
        precomp_messages = {
            "['B', 'A'] -> A": np.array([0.5, 0.5]),
        }
        res2, messages2 = self.belief_propagation.query(["A"], get_messages=True, precomp_messages=precomp_messages)

        assert np.allclose(res2["A"].values, res["A"].values, atol=1e-20)
        assert np.allclose(messages2["['B', 'A'] -> A"], messages["['B', 'A'] -> A"], atol=1e-20)
        
=======

class TestVariableEliminationLinearGaussianAndFunctionalBayesian(unittest.TestCase):
    def setUp(self):
        from pgmpy.utils import get_example_model

        self.lgbm = get_example_model("ecoli70")
        self.fbn = FunctionalBayesianNetwork([("X", "Y")])

    def test_query_linear_gaussian(self):
        inference = VariableElimination(self.lgbm)
        with self.assertRaisesRegex(
            NotImplementedError,
            "Variable Elimination is not supported for LinearGaussianBayesianNetwork."
            "Please use the 'predict' method of the LinearGaussianBayesianNetwork class instead.",
        ):
            inference.query(["Y"])

    def test_query_functional_bayesian(self):
        inference = VariableElimination(self.fbn)
        with self.assertRaisesRegex(
            NotImplementedError,
            "Variable Elimination is not supported for FunctionalBayesianNetwork."
            "Please use the 'predict' method of the FunctionalBayesianNetwork class instead.",
        ):
            inference.query(["Y"])
>>>>>>> d0a2a297
<|MERGE_RESOLUTION|>--- conflicted
+++ resolved
@@ -1269,7 +1269,6 @@
     def test_query_single_variable_can_return_all_computed_messages(self):
         res, messages = self.belief_propagation.query(["B"], get_messages=True)
         assert np.allclose(res["B"].values, np.array([0.11, 0.21, 0.68]), atol=1e-20)
-<<<<<<< HEAD
         # Messages from A to B
         assert np.allclose(messages["['A'] -> A"], np.array([0.4, 0.6]), atol=1e-20)
         assert np.allclose(
@@ -1283,19 +1282,11 @@
         assert np.allclose(
             messages["C -> ['C', 'B']"], np.array([0.5, 0.5]), atol=1e-20
         )
-=======
-        # Assert on messages values
-        assert np.allclose(messages["['A'] -> A"], np.array([0.4, 0.6]), atol=1e-20)
-        assert np.allclose(
-            messages["['B', 'A'] -> B"], np.array([0.11, 0.21, 0.68]), atol=1e-20
-        )
->>>>>>> d0a2a297
         assert np.allclose(
             messages["['C', 'B'] -> B"],
             np.array([0.33333333, 0.33333333, 0.33333333]),
             atol=1e-20,
         )
-<<<<<<< HEAD
 
         # Messages from D to B
         assert np.allclose(
@@ -1303,8 +1294,6 @@
             np.array([0.33333333, 0.33333333, 0.33333333]),
             atol=1e-20,
         )
-=======
->>>>>>> d0a2a297
         assert np.allclose(
             messages["['D', 'B'] -> B"],
             np.array([0.33333333, 0.33333333, 0.33333333]),
@@ -1330,11 +1319,7 @@
         )
         assert np.allclose(
             messages["['D', 'B'] -> B"],
-<<<<<<< HEAD
-            np.array([0.33333333, 0.3333333, 0.33333333]),
-=======
             np.array([0.33333333, 0.33333333, 0.33333333]),
->>>>>>> d0a2a297
             atol=1e-20,
         )
 
@@ -1343,7 +1328,6 @@
             messages["['C', 'B'] -> C"], np.array([0.217, 0.783]), atol=1e-20
         )
 
-<<<<<<< HEAD
     def test_query_variable_with_precomputed_messages(self):
         # Query A
         res, messages = self.belief_propagation.query(["A"], get_messages=True)
@@ -1357,7 +1341,6 @@
         assert np.allclose(res2["A"].values, res["A"].values, atol=1e-20)
         assert np.allclose(messages2["['B', 'A'] -> A"], messages["['B', 'A'] -> A"], atol=1e-20)
         
-=======
 
 class TestVariableEliminationLinearGaussianAndFunctionalBayesian(unittest.TestCase):
     def setUp(self):
@@ -1382,5 +1365,4 @@
             "Variable Elimination is not supported for FunctionalBayesianNetwork."
             "Please use the 'predict' method of the FunctionalBayesianNetwork class instead.",
         ):
-            inference.query(["Y"])
->>>>>>> d0a2a297
+            inference.query(["Y"])