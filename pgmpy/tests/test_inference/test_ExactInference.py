--- conflicted
+++ resolved
@@ -3,10 +3,7 @@
 
 import numpy as np
 import numpy.testing as np_test
-<<<<<<< HEAD
-=======
 from skbase.utils.dependencies import _check_soft_dependencies
->>>>>>> 7b52e562
 
 from pgmpy import config
 from pgmpy.factors.discrete import DiscreteFactor, TabularCPD
