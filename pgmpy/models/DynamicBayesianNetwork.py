from itertools import combinations
from collections import defaultdict

import numpy as np
import networkx as nx

from pgmpy.factors import TabularCPD
from pgmpy.base import DirectedGraph, UndirectedGraph


class DynamicBayesianNetwork(DirectedGraph):
    def __init__(self, ebunch=None):
        """
        Base class for Dynamic Bayesian Network

        This is a time variant model of the static Bayesian model, where each
        time-slice has some static nodes and is then replicated over a certain
        time period.

        The nodes can be any hashable python objects.

        Parameters:
        ----------
        ebunch: Data to initialize graph.  If data=None (default) an empty
              graph is created.  The data can be an edge list, or any NetworkX
              graph object

        Examples:
        --------
        Create an empty Dynamic Bayesian Network with no nodes and no edges:
        >>> from pgmpy.models import DynamicBayesianNetwork as DBN
        >>> dbn = DBN()

        Adding nodes and edges inside the dynamic bayesian network. A single
        node can be added using the method below. For adding edges we need to
        specify the time slice since edges can be across different time slices.

        For example for a network as [image](http://s8.postimg.org/aaybw4x2t/Blank_Flowchart_New_Page_1.png),
        we will need to add all the edges in the 2-TBN as:

        >>> dbn.add_edges_from([(('D', 0), ('G', 0)), (('I', 0), ('G', 0)),
        ...                     (('G', 0), ('L', 0)), (('D', 0), ('D', 1)),
        ...                     (('I', 0), ('I', 1)), (('G', 0), ('G', 1)),
        ...                     (('G', 0), ('L', 1)), (('L', 0), ('L', 1))])

        We can query the edges and nodes in the network as:
        >>> dbn.nodes()
        ['G', 'D', 'I', 'L']
        >>> dbn.edges()
        [(('D', 1), ('G', 1)), (('I', 0), ('G', 0)), (('I', 0), ('I', 1)),
         (('I', 1), ('G', 1)), (('G', 0), ('L', 0)), (('G', 0), ('G', 1)),
         (('G', 0), ('L', 1)), (('D', 0), ('G', 0)), (('D', 0), ('D', 1)),
         (('L', 0), ('L', 1)), (('G', 1), ('L', 1))]

        If any variable is not present in the network while adding an edge,
        pgmpy will automatically add that variable to the network.

        But for adding nodes to the model we don't need to specify the time
        slice as it is common in all the time slices. And therefore pgmpy
        automatically replicated it all the time slices. For example, for
        adding a new variable `S` in the above network we can simply do:
        >>> dbn.add_node('S')
        >>> dbn.nodes()
        ['S', 'G', 'D', 'I', 'L']

        Public Methods:
        ---------------
        add_node
        add_nodes_from
        add_edges
        add_edges_from
        add_cpds
        initialize_initial_state
        inter_slice
        intra_slice
        """
        super(DynamicBayesianNetwork, self).__init__()
        if ebunch:
            self.add_edges_from(ebunch)
        self.cpds = []
        self.cardinalities = defaultdict(int)

    def add_node(self, node, **attr):
        """
        Adds a single node to the Network

        Parameters
        ----------
        node: node
            A node can be any hashable Python object.

        Examples
        --------
        >>> from pgmpy.models import DynamicBayesianNetwork as DBN
        >>> dbn = DBN()
        >>> dbn.add_node('A')
        ['A']
        """
        super(DynamicBayesianNetwork, self).add_node((node, 0), **attr)

    def add_nodes_from(self, nodes, **attr):
        """
        Add multiple nodes to the Network.

        Parameters
        ----------
        nodes: iterable container
            A container of nodes (list, dict, set, etc.).

        Examples
        --------
        >>> from pgmpy.models import DynamicBayesianNetwork as DBN
        >>> dbn = DBN()
        >>> dbn.add_nodes_from(['A', 'B', 'C'])
        """
        for node in nodes:
            self.add_node(node)

    def nodes(self):
        """
        Returns the list of nodes present in the network

        Examples
        --------
        >>> from pgmpy.models import DynamicBayesianNetwork as DBN
        >>> dbn = DBN()
        >>> dbn.add_nodes_from(['A', 'B', 'C'])
        >>> dbn.nodes()
        ['B', 'A', 'C']
        """
        return list(set([node for node, timeslice in
                         super(DynamicBayesianNetwork, self).nodes()]))

    def add_edge(self, start, end, **kwargs):
        """
        Add an edge between two nodes.

        The nodes will be automatically added if they are not present in the network.

        Parameters
        ----------
        start: tuple
               Both the start and end nodes should specify the time slice as
               (node_name, time_slice). Here, node_name can be any hashable
               python object while the time_slice is an integer value,
               which denotes the time slice that the node belongs to.

        end: tuple
               Both the start and end nodes should specify the time slice as
               (node_name, time_slice). Here, node_name can be any hashable
               python object while the time_slice is an integer value,
               which denotes the time slice that the node belongs to.

        Examples
        --------
        >>> from pgmpy.models import DynamicBayesianNetwork as DBN
        >>> model = DBN()
        >>> model.add_nodes_from(['D', 'I'])
        >>> model.add_edge(('D',0), ('I',0))
        >>> model.edges()
        [(('D', 1), ('G', 1)), (('D', 0), ('G', 0))]
        """
        try:
            if len(start) != 2 or len(end) !=2:
                raise ValueError('Nodes must be of type (node, time_slice).')
            elif not isinstance(start[1], int) or not isinstance(end[1], int):
                raise ValueError('Nodes must be of type (node, time_slice).')
            elif start[1] == end[1]:
                start = (start[0], 0)
                end = (end[0], 0)
            elif start[1] == end[1] - 1:
                start = (start[0], 0)
                end = (end[0], 1)
            elif start[1] > end[1]:
                raise NotImplementedError('Edges in backward direction are not allowed.')
            elif start[1] != end[1]:
                raise ValueError("Edges over multiple time slices is not currently supported")
        except TypeError:
            raise ValueError('Nodes must be of type (node, time_slice).')

        if start == end:
            raise ValueError('Self Loops are not allowed')
        elif start in super(DynamicBayesianNetwork, self).nodes() and end \
                in super(DynamicBayesianNetwork, self).nodes() and \
                nx.has_path(self, end, start):
            raise ValueError(
                 'Loops are not allowed. Adding the edge from ({start} --> {end}) forms a loop.'.format(
                     start=str(start), end=str(end)))

        super(DynamicBayesianNetwork, self).add_edge(start, end, **kwargs)

        if start[1] == end[1]:
            super(DynamicBayesianNetwork, self).add_edge((start[0], 1 - start[1]), (end[0], 1 - end[1]))

    def add_edges_from(self, ebunch, **kwargs):
        """
        Add all the edges in ebunch.

        If nodes referred in the ebunch are not already present, they
        will be automatically added. Node names can be any hashable python object.

        Parameters
        ----------
        ebunch : list, array-like
                List of edges to add. Each edge must be of the form of
                ((start, time_slice), (end, time_slice)).

        Examples
        --------
        >>> from pgmpy.models import DynamicBayesianNetwork as DBN
        >>> dbn = DBN()
        >>> dbn.add_edges_from([(('D', 0), ('G', 0)), (('I', 0), ('G', 0))])
        >>> dbn.nodes()
        ['G', 'I', 'D']
        >>> dbn.edges()
        [(('D', 1), ('G', 1)),
         (('I', 1), ('G', 1)),
         (('D', 0), ('G', 0)),
         (('I', 0), ('G', 0))]
        """
        for edge in ebunch:
            self.add_edge(edge[0], edge[1])

    def get_intra_edges(self, time_slice=0):
        """
        Returns the intra slice edges present in the 2-TBN.

        Parameter
        ---------
        time_slice: int (whole number)
                The time slice for which to get intra edges. The timeslice
                should be a positive value or zero.

        Examples:
        -------
        >>> from pgmpy.models import DynamicBayesianNetwork as DBN
        >>> dbn = DBN()
        >>> dbn.add_nodes_from(['D', 'G', 'I', 'S', 'L'])
        >>> dbn.add_edges_from([(('D', 0), ('G', 0)), (('I', 0), ('G', 0)),
        ...                     (('G', 0), ('L', 0)), (('D', 0), ('D', 1)),
        ...                     (('I', 0), ('I', 1)), (('G', 0), ('G', 1)),
        ...                     (('G', 0), ('L', 1)), (('L', 0), ('L', 1))])
        >>> dbn.get_intra_edges()
        [(('D', 0), ('G', 0)), (('G', 0), ('L', 0)), (('I', 0), ('G', 0))
        """
        if not isinstance(time_slice, int) or time_slice < 0:
            raise ValueError("The timeslice should be a positive value greater than or equal to zero")

        return [tuple((x[0], time_slice) for x in edge) for edge in self.edges() if edge[0][1] == edge[1][1] == 0]

    def get_inter_edges(self):
        """
        Returns the inter-slice edges present in the 2-TBN.

        Examples:
        -------
        >>> from pgmpy.models import DynamicBayesianNetwork as DBN
        >>> dbn = DBN()
        >>> dbn.add_edges_from([(('D', 0), ('G', 0)), (('I', 0), ('G', 0)),
        ...                     (('G', 0), ('L', 0)), (('D', 0), ('D', 1)),
        ...                     (('I', 0), ('I', 1)), (('G', 0), ('G', 1)),
        ...                     (('G', 0), ('L', 1)), (('L', 0), ('L', 1))])
        >>> dbn.get_inter_edges()
        [(('D', 0), ('D', 1)),
         (('G', 0), ('G', 1)),
         (('G', 0), ('L', 1)),
         (('I', 0), ('I', 1)),
         (('L', 0), ('L', 1))]
        """
        return [edge for edge in self.edges() if edge[0][1] != edge[1][1]]

    def get_interface_nodes(self, time_slice=0):
        """
        Returns the nodes in the first timeslice whose children are present in the first timeslice.

        Parameter
        ---------
        time_slice:int
                The timeslice should be a positive value greater than or equal to zero

        Examples:
        -------
        >>> from pgmpy.models import DynamicBayesianNetwork as DBN
        >>> dbn = DBN()
        >>> dbn.add_nodes_from(['D', 'G', 'I', 'S', 'L'])
        >>> dbn.add_edges_from([(('D',0),('G',0)),(('I',0),('G',0)),(('G',0),('L',0)),(('D',0),('D',1))])
        >>> dbn.get_interface_nodes()
        [('D', 0)]
        """
        if not isinstance(time_slice, int) or time_slice < 0:
            raise ValueError("The timeslice should be a positive value greater than or equal to zero")

        return [(edge[0][0], time_slice) for edge in self.get_inter_edges()]

    def get_slice_nodes(self, time_slice=0):
        """
        Returns the nodes present in a particular timeslice

        Parameter
        ---------
        time_slice:int
                The timeslice should be a positive value greater than or equal to zero

        Examples:
        -------
        >>> from pgmpy.models import DynamicBayesianNetwork as DBN
        >>> dbn = DBN()
        >>> dbn.add_nodes_from(['D', 'G', 'I', 'S', 'L'])
        >>> dbn.add_edges_from([(('D', 0),('G', 0)),(('I', 0),('G', 0)),(('G', 0),('L', 0)),(('D', 0),('D', 1))])
        >>> dbn.get_slice_nodes()
        """
        if not isinstance(time_slice, int) or time_slice < 0:
            raise ValueError("The timeslice should be a positive value greater than or equal to zero")

        return [(node, time_slice) for node in self.nodes()]

    def add_cpds(self, *cpds):
        """
        This method adds the cpds to the dynamic bayesian network.
        Note that while adding variables and the evidence in cpd,
        they have to be of the following form
        (node_name, time_slice)
        Here, node_name is the node that is inserted
        while the time_slice is an integer value, which denotes
        the index of the time_slice that the node belongs to.

        Parameter
        ---------
        cpds : list, set, tuple (array-like)
            List of CPDs which are to be associated with the model. Each CPD
            should be an instance of `TabularCPD`.

        Examples:
        -------
        >>> from pgmpy.models import DynamicBayesianNetwork as DBN
        >>> from pgmpy.factors import TabularCPD
        >>> dbn = DBN()
        >>> dbn.add_edges_from([(('D', 0),('G', 0)),(('I', 0),('G', 0)),(('D', 0),('D', 1)),(('I', 0),('I', 1))])
        >>> grade_cpd = TabularCPD(('G', 0), 3, [[0.3, 0.05, 0.9, 0.5],
        ...                                      [0.4, 0.25, 0.8, 0.03],
        ...                                      [0.3, 0.7, 0.02, 0.2]],
        ...                        evidence=[('I', 0),('D', 0)],
        ...                        evidence_card=[2, 2])
        >>> d_i_cpd = TabularCPD(('D',1), 2, [[0.6, 0.3],
        ...                                   [0.4, 0.7]],
        ...                      evidence=[('D',0)],
        ...                      evidence_card=2)
        >>> diff_cpd = TabularCPD(('D', 0), 2, [[0.6, 0.4]])
        >>> intel_cpd = TabularCPD(('I', 0), 2, [[0.7, 0.3]])
        >>> i_i_cpd = TabularCPD(('I', 1), 2, [[0.5, 0.4],
        ...                                    [0.5, 0.6]],
        ...                      evidence=[('I', 0)],
        ...                      evidence_card=2)
        >>> dbn.add_cpds(grade_cpd, d_i_cpd, diff_cpd, intel_cpd, i_i_cpd)
        >>> dbn.get_cpds()
        [<TabularCPD representing P(('G', 0):3 | ('I', 0):2, ('D', 0):2) at 0x7ff7f27b0cf8>,
         <TabularCPD representing P(('D', 1):2 | ('D', 0):2) at 0x7ff810b9c2e8>,
         <TabularCPD representing P(('D', 0):2) at 0x7ff7f27e6f98>,
         <TabularCPD representing P(('I', 0):2) at 0x7ff7f27e6ba8>,
         <TabularCPD representing P(('I', 1):2 | ('I', 0):2) at 0x7ff7f27e6668>]
        """
        for cpd in cpds:
            if not isinstance(cpd, TabularCPD):
                raise ValueError('cpd should be an instances of TabularCPD')

            if set(cpd.variables) - set(cpd.variables).intersection(set(
                                super(DynamicBayesianNetwork, self).nodes())):
                raise ValueError('CPD defined on variable not in the model', cpd)

        self.cpds.extend(cpds)

    def get_cpds(self, node=None, time_slice=0):
        """
        Returns the CPDs that have been associated with the network.

        Parameter
        ---------
        node: tuple (node_name, time_slice)
            The node should be in the following form (node_name, time_slice).
            Here, node_name is the node that is inserted while the time_slice is
            an integer value, which denotes the index of the time_slice that the
            node belongs to.

        time_slice: int
            The time_slice should be a positive integer greater than or equal to zero.

        Examples:
        -------
        >>> from pgmpy.models import DynamicBayesianNetwork as DBN
        >>> from pgmpy.factors import TabularCPD
        >>> dbn = DBN()
        >>> dbn.add_edges_from([(('D',0),('G',0)),(('I',0),('G',0)),(('D',0),('D',1)),(('I',0),('I',1))])
        >>> grade_cpd =  TabularCPD(('G',0), 3, [[0.3,0.05,0.9,0.5],
        ...                                      [0.4,0.25,0.8,0.03],
        ...                                      [0.3,0.7,0.02,0.2]], [('I', 0),('D', 0)],[2,2])
        >>> dbn.add_cpds(grade_cpd)
        >>> dbn.get_cpds()
        """
        # TODO: fix bugs in this
        if node:
            if node not in super(DynamicBayesianNetwork, self).nodes():
                raise ValueError('Node not present in the model.')
            else:
                for cpd in self.cpds:
                    if cpd.variable == node:
                        return cpd
        else:
            return [cpd for cpd in self.cpds if set(list(cpd.variables)).issubset(self.get_slice_nodes(time_slice))]

    def check_model(self):
        """
        Check the model for various errors. This method checks for the following
        errors.

        * Checks if the sum of the probabilities in each associated CPD for each
            state is equal to 1 (tol=0.01).
        * Checks if the CPDs associated with nodes are consistent with their parents.

        Returns
        -------
        boolean: True if everything seems to be order. Otherwise raises error
            according to the problem.
        """
        for node in super(DynamicBayesianNetwork, self).nodes():
            cpd = self.get_cpds(node=node)
            if isinstance(cpd, TabularCPD):
                evidence = cpd.evidence
                parents = self.get_parents(node)
                if set(evidence if evidence else []) != set(parents if parents else []):
                    raise ValueError("CPD associated with {node} doesn't have "
                                     "proper parents associated with it.".format(node=node))
                if not np.allclose(cpd.marginalize([node], inplace=False).values,
                                   np.ones(np.product(cpd.evidence_card)),
                                   atol=0.01):
                    raise ValueError('Sum of probabilities of states for node {node}'
                                     ' is not equal to 1'.format(node=node))
        return True

    def initialize_initial_state(self):
        """
        This method will automatically re-adjust the cpds and the edges added to the bayesian network.
        If an edge that is added as an intra time slice edge in the 0th timeslice, this method will
        automatically add it in the 1st timeslice. It will also add the cpds. However, to call this
        method, one needs to add cpds as well as the edges in the bayesian network of the whole
        skeleton including the 0th and the 1st timeslice,.

        Examples:
        -------
        >>> from pgmpy.models import DynamicBayesianNetwork as DBN
        >>> from pgmpy.factors import TabularCPD
        >>> student = DBN()
        >>> student.add_nodes_from(['D', 'G', 'I', 'S', 'L'])
        >>> student.add_edges_from([(('D', 0),('G', 0)),(('I', 0),('G', 0)),(('D', 0),('D', 1)),(('I', 0),('I', 1))])
        >>> grade_cpd = TabularCPD(('G', 0), 3, [[0.3, 0.05, 0.9, 0.5],
        ...                                      [0.4, 0.25, 0.8, 0.03],
        ...                                      [0.3, 0.7, 0.02, 0.2]],
        ...                        evidence=[('I', 0),('D', 0)],
        ...                        evidence_card=[2, 2])
        >>> d_i_cpd = TabularCPD(('D', 1), 2, [[0.6, 0.3],
        ...                                    [0.4, 0.7]],
        ...                      evidence=[('D', 0)],
        ...                      evidence_card=2)
        >>> diff_cpd = TabularCPD(('D', 0), 2, [[0.6, 0.4]])
        >>> intel_cpd = TabularCPD(('I',0), 2, [[0.7, 0.3]])
        >>> i_i_cpd = TabularCPD(('I', 1), 2, [[0.5, 0.4],
        ...                                    [0.5, 0.6]],
        ...                      evidence=[('I', 0)],
        ...                      evidence_card=2)
        >>> student.add_cpds(grade_cpd, d_i_cpd, diff_cpd, intel_cpd, i_i_cpd)
        >>> student.initialize_initial_state()
        """
        for cpd in self.cpds:
            temp_var = (cpd.variable[0], 1 - cpd.variable[1])
            parents = self.get_parents(temp_var)
            if not any(x.variable == temp_var for x in self.cpds):
                if all(x[1] == parents[0][1] for x in parents):
                    if parents:
                        new_cpd = TabularCPD(temp_var, cpd.variable_card,
                                             cpd.values.reshape(cpd.variable_card, np.prod(cpd.evidence_card)),
                                             parents, cpd.evidence_card)
                    else:
                        new_cpd = TabularCPD(temp_var, cpd.variable_card, np.split(cpd.values, cpd.variable_card))
                    self.add_cpds(new_cpd)
            self.check_model()

    def moralize(self):
        """
        Removes all the immoralities in the Network and creates a moral
        graph (UndirectedGraph).

        A v-structure X->Z<-Y is an immorality if there is no directed edge
        between X and Y.

        Examples
        --------
        >>> from pgmpy.models import DynamicBayesianNetwork as DBN
        >>> dbn = DBN([(('D',0), ('G',0)), (('I',0), ('G',0))])
        >>> moral_graph = dbn.moralize()
        >>> moral_graph.edges()
        [(('G', 0), ('I', 0)),
        (('G', 0), ('D', 0)),
        (('D', 1), ('I', 1)),
        (('D', 1), ('G', 1)),
        (('I', 0), ('D', 0)),
        (('G', 1), ('I', 1))]
        """
        moral_graph = self.to_undirected()

<<<<<<< HEAD
        for node in super(DynamicBayesianNetwork, self).nodes():
            moral_graph.add_edges_from(itertools.combinations(
                self.get_parents(node), 2))
=======
        for node in super().nodes():
            moral_graph.add_edges_from(combinations(self.get_parents(node), 2))
>>>>>>> 5830f22f

        return moral_graph<|MERGE_RESOLUTION|>--- conflicted
+++ resolved
@@ -506,13 +506,8 @@
         """
         moral_graph = self.to_undirected()
 
-<<<<<<< HEAD
         for node in super(DynamicBayesianNetwork, self).nodes():
-            moral_graph.add_edges_from(itertools.combinations(
+            moral_graph.add_edges_from(combinations(
                 self.get_parents(node), 2))
-=======
-        for node in super().nodes():
-            moral_graph.add_edges_from(combinations(self.get_parents(node), 2))
->>>>>>> 5830f22f
 
         return moral_graph