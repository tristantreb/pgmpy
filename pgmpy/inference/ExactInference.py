#!/usr/bin/env python3
import copy
import itertools
from functools import reduce

import networkx as nx
import numpy as np
from opt_einsum import contract
from tqdm.auto import tqdm

from pgmpy import config
from pgmpy.factors import factor_product
from pgmpy.factors.discrete import DiscreteFactor
from pgmpy.inference import Inference
from pgmpy.inference.EliminationOrder import (
    MinFill,
    MinNeighbors,
    MinWeight,
    WeightedMinFill,
)
from pgmpy.models import (
    BayesianNetwork,
    DynamicBayesianNetwork,
    FactorGraph,
    JunctionTree,
)
from pgmpy.utils import compat_fns


class VariableElimination(Inference):
    def _get_working_factors(self, evidence):
        """
        Uses the evidence given to the query methods to modify the factors before running
        the variable elimination algorithm.

        Parameters
        ----------
        evidence: dict
            Dict of the form {variable: state}

        Returns
        -------
        dict: Modified working factors.
        """

        working_factors = {
            node: {(factor, None) for factor in self.factors[node]}
            for node in self.factors
        }

        # Dealing with evidence. Reducing factors over it before VE is run.
        if evidence:
            for evidence_var in evidence:
                for factor, origin in working_factors[evidence_var]:
                    factor_reduced = factor.reduce(
                        [(evidence_var, evidence[evidence_var])], inplace=False
                    )
                    for var in factor_reduced.scope():
                        working_factors[var].remove((factor, origin))
                        working_factors[var].add((factor_reduced, evidence_var))
                del working_factors[evidence_var]
        return working_factors

    def _get_elimination_order(
        self, variables, evidence, elimination_order, show_progress=True
    ):
        """
        Deals with all elimination order parameters given to _variable_elimination method
        and returns a list of variables that are to be eliminated

        Parameters
        ----------
        elimination_order: str or list

        Returns
        -------
        list: A list of variables names in the order they need to be eliminated.
        """
        to_eliminate = (
            set(self.variables)
            - set(variables)
            - set(evidence.keys() if evidence else [])
        )

        # Step 1: If elimination_order is a list, verify it's correct and return.
        # Step 1.1: Check that not of the `variables` and `evidence` is in the elimination_order.
        if hasattr(elimination_order, "__iter__") and (
            not isinstance(elimination_order, str)
        ):
            if any(
                var in elimination_order
                for var in set(variables).union(
                    set(evidence.keys() if evidence else [])
                )
            ):
                raise ValueError(
                    "Elimination order contains variables which are in"
                    " variables or evidence args"
                )
            # Step 1.2: Check if elimination_order has variables which are not in the model.
            elif any(var not in self.model.nodes() for var in elimination_order):
                elimination_order = list(
                    filter(lambda t: t in self.model.nodes(), elimination_order)
                )

            # Step 1.3: Check if the elimination_order has all the variables that need to be eliminated.
            elif to_eliminate != set(elimination_order):
                raise ValueError(
                    f"Elimination order doesn't contain all the variables"
                    f"which need to be eliminated. The variables which need to"
                    f"be eliminated are {to_eliminate}"
                )

            return elimination_order

        # Step 2: If elimination order is None or a Markov model, return a random order.
        elif (elimination_order is None) or (
            not isinstance(self.model, BayesianNetwork)
        ):
            return to_eliminate

        # Step 3: If elimination order is a str, compute the order using the specified heuristic.
        elif isinstance(elimination_order, str) and isinstance(
            self.model, BayesianNetwork
        ):
            heuristic_dict = {
                "weightedminfill": WeightedMinFill,
                "minneighbors": MinNeighbors,
                "minweight": MinWeight,
                "minfill": MinFill,
            }
            elimination_order = heuristic_dict[elimination_order.lower()](
                self.model
            ).get_elimination_order(nodes=to_eliminate, show_progress=show_progress)
            return elimination_order

    def _variable_elimination(
        self,
        variables,
        operation,
        evidence=None,
        elimination_order="MinFill",
        joint=True,
        show_progress=True,
    ):
        """
        Implementation of a generalized variable elimination.

        Parameters
        ----------
        variables: list, array-like
            variables that are not to be eliminated.

        operation: str ('marginalize' | 'maximize')
            The operation to do for eliminating the variable.

        evidence: dict
            a dict key, value pair as {var: state_of_var_observed}
            None if no evidence

        elimination_order: str or list (array-like)
            If str: Heuristic to use to find the elimination order.
            If array-like: The elimination order to use.
            If None: A random elimination order is used.
        """
        # Step 1: Deal with the input arguments.
        if isinstance(variables, str):
            raise TypeError("variables must be a list of strings")
        if isinstance(evidence, str):
            raise TypeError("evidence must be a list of strings")

        # Dealing with the case when variables are not provided.
        if not variables:
            all_factors = []
            for factor_li in self.factors.values():
                all_factors.extend(factor_li)
            if joint:
                return factor_product(*set(all_factors))
            else:
                return set(all_factors)

        # Step 2: Prepare data structures to run the algorithm.
        eliminated_variables = set()
        # Get working factors and elimination order
        working_factors = self._get_working_factors(evidence)
        elimination_order = self._get_elimination_order(
            variables, evidence, elimination_order, show_progress=show_progress
        )

        # Step 3: Run variable elimination
        if show_progress and config.SHOW_PROGRESS:
            pbar = tqdm(elimination_order)
        else:
            pbar = elimination_order

        for var in pbar:
            if show_progress and config.SHOW_PROGRESS:
                pbar.set_description(f"Eliminating: {var}")
            # Removing all the factors containing the variables which are
            # eliminated (as all the factors should be considered only once)
            factors = [
                factor
                for factor, _ in working_factors[var]
                if not set(factor.variables).intersection(eliminated_variables)
            ]
            phi = factor_product(*factors)
            phi = getattr(phi, operation)([var], inplace=False)
            del working_factors[var]
            for variable in phi.variables:
                working_factors[variable].add((phi, var))
            eliminated_variables.add(var)

        # Step 4: Prepare variables to be returned.
        final_distribution = set()
        for node in working_factors:
            for factor, origin in working_factors[node]:
                if not set(factor.variables).intersection(eliminated_variables):
                    final_distribution.add((factor, origin))
        final_distribution = [factor for factor, _ in final_distribution]

        if joint:
            if isinstance(self.model, BayesianNetwork):
                return factor_product(*final_distribution).normalize(inplace=False)
            else:
                return factor_product(*final_distribution)
        else:
            query_var_factor = {}
            if isinstance(self.model, BayesianNetwork):
                for query_var in variables:
                    phi = factor_product(*final_distribution)
                    query_var_factor[query_var] = phi.marginalize(
                        list(set(variables) - set([query_var])), inplace=False
                    ).normalize(inplace=False)
            else:
                for query_var in variables:
                    phi = factor_product(*final_distribution)
                    query_var_factor[query_var] = phi.marginalize(
                        list(set(variables) - set([query_var])), inplace=False
                    )
            return query_var_factor

    def query(
        self,
        variables,
        evidence=None,
        virtual_evidence=None,
        elimination_order="greedy",
        joint=True,
        show_progress=True,
    ):
        """
        Parameters
        ----------
        variables: list
            list of variables for which you want to compute the probability

        evidence: dict
            a dict key, value pair as {var: state_of_var_observed}
            None if no evidence

        virtual_evidence: list (default:None)
            A list of pgmpy.factors.discrete.TabularCPD representing the virtual
            evidences.

        elimination_order: str or list (default='greedy')
            Order in which to eliminate the variables in the algorithm. If list is provided,
            should contain all variables in the model except the ones in `variables`. str options
            are: `greedy`, `WeightedMinFill`, `MinNeighbors`, `MinWeight`, `MinFill`. Please
            refer https://pgmpy.org/exact_infer/ve.html#module-pgmpy.inference.EliminationOrder
            for details.

        joint: boolean (default: True)
            If True, returns a Joint Distribution over `variables`.
            If False, returns a dict of distributions over each of the `variables`.

        show_progress: boolean
            If True, shows a progress bar.

        Examples
        --------
        >>> from pgmpy.inference import VariableElimination
        >>> from pgmpy.models import BayesianNetwork
        >>> import numpy as np
        >>> import pandas as pd
        >>> values = pd.DataFrame(np.random.randint(low=0, high=2, size=(1000, 5)),
        ...                       columns=['A', 'B', 'C', 'D', 'E'])
        >>> model = BayesianNetwork([('A', 'B'), ('C', 'B'), ('C', 'D'), ('B', 'E')])
        >>> model.fit(values)
        >>> inference = VariableElimination(model)
        >>> phi_query = inference.query(['A', 'B'])
        """
        evidence = evidence if evidence is not None else dict()

        # Step 1: Parameter Checks
        common_vars = set(evidence if evidence is not None else []).intersection(
            set(variables)
        )
        if common_vars:
            raise ValueError(
                f"Can't have the same variables in both `variables` and `evidence`. Found in both: {common_vars}"
            )

        # Step 2: If virtual_evidence is provided, modify the network.
        if isinstance(self.model, BayesianNetwork) and (virtual_evidence is not None):
            self._virtual_evidence(virtual_evidence)
            virt_evidence = {"__" + cpd.variables[0]: 0 for cpd in virtual_evidence}
            return self.query(
                variables=variables,
                evidence={**evidence, **virt_evidence},
                virtual_evidence=None,
                elimination_order=elimination_order,
                joint=joint,
                show_progress=show_progress,
            )

        # Step 3: Prune the network based on variables and evidence.
        if isinstance(self.model, BayesianNetwork):
            model_reduced, evidence = self._prune_bayesian_model(variables, evidence)
            factors = model_reduced.cpds
        else:
            model_reduced = self.model
            factors = self.model.factors

        # Step 4: If elimination_order is greedy, do a tensor contraction approach
        #         else do the classic Variable Elimination.
        if elimination_order == "greedy":
            # Step 5.1: Compute the values array for factors after reducing them to provided
            #           evidence.
            evidence_vars = set(evidence)
            reduce_indexes = []
            reshape_indexes = []
            for phi in factors:
                indexes_to_reduce = [
                    phi.variables.index(var)
                    for var in set(phi.variables).intersection(evidence_vars)
                ]
                indexer = [slice(None)] * len(phi.variables)
                for index in indexes_to_reduce:
                    indexer[index] = phi.get_state_no(
                        phi.variables[index], evidence[phi.variables[index]]
                    )
                reduce_indexes.append(tuple(indexer))

            # Step 5.2: Prepare values and index arrays to do use in einsum
            if isinstance(self.model, JunctionTree):
                var_int_map = {
                    var: i
                    for i, var in enumerate(
                        set(itertools.chain(*model_reduced.nodes()))
                    )
                }
            else:
                var_int_map = {var: i for i, var in enumerate(model_reduced.nodes())}

            evidence_var_set = set(evidence.keys())
            einsum_expr = []

            if isinstance(self.model, BayesianNetwork):
                for index, phi in enumerate(factors):
                    if len(set(phi.variables) - evidence_var_set) > 0:
                        # if phi.variable not in evidence_var_set:
                        einsum_expr.append((phi.values[reduce_indexes[index]]))
                        einsum_expr.append(
                            [
                                var_int_map[var]
                                for var in phi.variables
                                if var not in evidence.keys()
                            ]
                        )
            else:
                for index, phi in enumerate(factors):
                    einsum_expr.append((phi.values[reduce_indexes[index]]))
                    einsum_expr.append(
                        [
                            var_int_map[var]
                            for var in phi.variables
                            if var not in evidence.keys()
                        ]
                    )

            result_values = contract(
                *einsum_expr, [var_int_map[var] for var in variables], optimize="greedy"
            )

            # Step 5.3: Prepare return values.
            result = DiscreteFactor(
                variables,
                result_values.shape,
                result_values,
                state_names={var: model_reduced.states[var] for var in variables},
            )
            if joint:
                if isinstance(
                    self.model, (BayesianNetwork, JunctionTree, DynamicBayesianNetwork)
                ):
                    return result.normalize(inplace=False)
                else:
                    return result
            else:
                result_dict = {}
                all_vars = set(variables)
                if isinstance(
                    self.model, (BayesianNetwork, JunctionTree, DynamicBayesianNetwork)
                ):
                    for var in variables:
                        result_dict[var] = result.marginalize(
                            all_vars - {var}, inplace=False
                        ).normalize(inplace=False)
                else:
                    for var in variables:
                        result_dict[var] = result.marginalize(
                            all_vars - {var}, inplace=False
                        )

                return result_dict

        else:
            # Step 5.1: Initialize data structures for the reduced bn.
            reduced_ve = VariableElimination(model_reduced)
            reduced_ve._initialize_structures()

            # Step 5.2: Do the actual variable elimination
            result = reduced_ve._variable_elimination(
                variables=variables,
                operation="marginalize",
                evidence=evidence,
                elimination_order=elimination_order,
                joint=joint,
                show_progress=show_progress,
            )

        return result

    def max_marginal(
        self,
        variables=None,
        evidence=None,
        elimination_order="MinFill",
        show_progress=True,
    ):
        """
        Computes the max-marginal over the variables given the evidence.

        Parameters
        ----------
        variables: list
            list of variables over which we want to compute the max-marginal.

        evidence: dict
            a dict key, value pair as {var: state_of_var_observed}
            None if no evidence

        elimination_order: list
            order of variable eliminations (if nothing is provided) order is
            computed automatically

        Examples
        --------
        >>> import numpy as np
        >>> import pandas as pd
        >>> from pgmpy.models import BayesianNetwork
        >>> from pgmpy.inference import VariableElimination
        >>> values = pd.DataFrame(np.random.randint(low=0, high=2, size=(1000, 5)),
        ...                       columns=['A', 'B', 'C', 'D', 'E'])
        >>> model = BayesianNetwork([('A', 'B'), ('C', 'B'), ('C', 'D'), ('B', 'E')])
        >>> model.fit(values)
        >>> inference = VariableElimination(model)
        >>> phi_query = inference.max_marginal(['A', 'B'])
        """
        if not variables:
            variables = []

        common_vars = set(evidence if evidence is not None else []).intersection(
            set(variables if variables is not None else [])
        )
        if common_vars:
            raise ValueError(
                f"Can't have the same variables in both `variables` and `evidence`. Found in both: {common_vars}"
            )

        if isinstance(self.model, BayesianNetwork):
            model_reduced, evidence = self._prune_bayesian_model(variables, evidence)
        else:
            model_reduced = self.model

        reduced_ve = VariableElimination(model_reduced)
        reduced_ve._initialize_structures()

        final_distribution = reduced_ve._variable_elimination(
            variables=variables,
            operation="maximize",
            evidence=evidence,
            elimination_order=elimination_order,
            show_progress=show_progress,
        )

        return compat_fns.max(final_distribution.values)

    def map_query(
        self,
        variables=None,
        evidence=None,
        virtual_evidence=None,
        elimination_order="MinFill",
        show_progress=True,
    ):
        """
        Computes the MAP Query over the variables given the evidence. Returns the
        highest probable state in the joint distribution of `variables`.

        Parameters
        ----------
        variables: list
            list of variables over which we want to compute the max-marginal.

        evidence: dict
            a dict key, value pair as {var: state_of_var_observed}
            None if no evidence

        virtual_evidence: list (default:None)
            A list of pgmpy.factors.discrete.TabularCPD representing the virtual
            evidences.

        elimination_order: list
            order of variable eliminations (if nothing is provided) order is
            computed automatically

        show_progress: boolean
            If True, shows a progress bar.

        Examples
        --------
        >>> from pgmpy.inference import VariableElimination
        >>> from pgmpy.models import BayesianNetwork
        >>> import numpy as np
        >>> import pandas as pd
        >>> values = pd.DataFrame(np.random.randint(low=0, high=2, size=(1000, 5)),
        ...                       columns=['A', 'B', 'C', 'D', 'E'])
        >>> model = BayesianNetwork([('A', 'B'), ('C', 'B'), ('C', 'D'), ('B', 'E')])
        >>> model.fit(values)
        >>> inference = VariableElimination(model)
        >>> phi_query = inference.map_query(['A', 'B'])
        """
        variables = [] if variables is None else variables
        evidence = evidence if evidence is not None else dict()
        common_vars = set(evidence if evidence is not None else []).intersection(
            variables
        )
        if common_vars:
            raise ValueError(
                f"Can't have the same variables in both `variables` and `evidence`. Found in both: {common_vars}"
            )

        if isinstance(self.model, BayesianNetwork) and (virtual_evidence is not None):
            self._virtual_evidence(virtual_evidence)
            virt_evidence = {"__" + cpd.variables[0]: 0 for cpd in virtual_evidence}
            return self.map_query(
                variables=variables,
                evidence={**evidence, **virt_evidence},
                virtual_evidence=None,
                elimination_order=elimination_order,
                show_progress=show_progress,
            )

        if isinstance(self.model, BayesianNetwork):
            model_reduced, evidence = self._prune_bayesian_model(variables, evidence)
        else:
            model_reduced = self.model

        reduced_ve = VariableElimination(model_reduced)
        reduced_ve._initialize_structures()

        final_distribution = reduced_ve._variable_elimination(
            variables=variables,
            operation="marginalize",
            evidence=evidence,
            elimination_order=elimination_order,
            joint=True,
            show_progress=show_progress,
        )
        argmax = compat_fns.argmax(final_distribution.values)
        assignment = final_distribution.assignment([argmax])[0]

        map_query_results = {}
        for var_assignment in assignment:
            var, value = var_assignment
            map_query_results[var] = value

        return map_query_results

    def induced_graph(self, elimination_order):
        """
        Returns the induced graph formed by running Variable Elimination on the network.

        Parameters
        ----------
        elimination_order: list, array like
            List of variables in the order in which they are to be eliminated.

        Examples
        --------
        >>> import numpy as np
        >>> import pandas as pd
        >>> from pgmpy.models import BayesianNetwork
        >>> from pgmpy.inference import VariableElimination
        >>> values = pd.DataFrame(np.random.randint(low=0, high=2, size=(1000, 5)),
        ...                       columns=['A', 'B', 'C', 'D', 'E'])
        >>> model = BayesianNetwork([('A', 'B'), ('C', 'B'), ('C', 'D'), ('B', 'E')])
        >>> model.fit(values)
        >>> inference = VariableElimination(model)
        >>> inference.induced_graph(['C', 'D', 'A', 'B', 'E'])
        """
        self._initialize_structures()

        # If the elimination order does not contain the same variables as the model
        if set(elimination_order) != set(self.variables):
            raise ValueError(
                "Set of variables in elimination order"
                " different from variables in model"
            )

        eliminated_variables = set()
        working_factors = {
            node: [factor.scope() for factor in self.factors[node]]
            for node in self.factors
        }

        # The set of cliques that should be in the induced graph
        cliques = set()
        for factors in working_factors.values():
            for factor in factors:
                cliques.add(tuple(factor))

        # Removing all the factors containing the variables which are
        # eliminated (as all the factors should be considered only once)
        for var in elimination_order:
            factors = [
                factor
                for factor in working_factors[var]
                if not set(factor).intersection(eliminated_variables)
            ]
            phi = set(itertools.chain(*factors)).difference({var})
            cliques.add(tuple(phi))
            del working_factors[var]
            for variable in phi:
                working_factors[variable].append(list(phi))
            eliminated_variables.add(var)

        edges_comb = [
            itertools.combinations(c, 2) for c in filter(lambda x: len(x) > 1, cliques)
        ]
        return nx.Graph(itertools.chain(*edges_comb))

    def induced_width(self, elimination_order):
        """
        Returns the width (integer) of the induced graph formed by running Variable Elimination on the network.
        The width is the defined as the number of nodes in the largest clique in the graph minus 1.

        Parameters
        ----------
        elimination_order: list, array like
            List of variables in the order in which they are to be eliminated.

        Examples
        --------
        >>> import numpy as np
        >>> import pandas as pd
        >>> from pgmpy.models import BayesianNetwork
        >>> from pgmpy.inference import VariableElimination
        >>> values = pd.DataFrame(np.random.randint(low=0, high=2, size=(1000, 5)),
        ...                       columns=['A', 'B', 'C', 'D', 'E'])
        >>> model = BayesianNetwork([('A', 'B'), ('C', 'B'), ('C', 'D'), ('B', 'E')])
        >>> model.fit(values)
        >>> inference = VariableElimination(model)
        >>> inference.induced_width(['C', 'D', 'A', 'B', 'E'])
        3
        """
        induced_graph = self.induced_graph(elimination_order)
        return max((len(clique) for clique in nx.find_cliques(induced_graph))) - 1


class BeliefPropagation(Inference):
    """
    Class for performing inference using Belief Propagation method.

    Creates a Junction Tree or Clique Tree (JunctionTree class) for the input
    probabilistic graphical model and performs calibration of the junction tree
    so formed using belief propagation.

    Parameters
    ----------
    model: BayesianNetwork, MarkovNetwork, FactorGraph, JunctionTree
        model for which inference is to performed
    """

    def __init__(self, model):
        super(BeliefPropagation, self).__init__(model)

        if not isinstance(model, JunctionTree):
            self.junction_tree = model.to_junction_tree()
        else:
            self.junction_tree = copy.deepcopy(model)

        self.clique_beliefs = {}
        self.sepset_beliefs = {}

    def get_cliques(self):
        """
        Returns cliques used for belief propagation.
        """
        return self.junction_tree.nodes()

    def get_clique_beliefs(self):
        """
        Returns clique beliefs. Should be called after the clique tree (or
        junction tree) is calibrated.
        """
        return self.clique_beliefs

    def get_sepset_beliefs(self):
        """
        Returns sepset beliefs. Should be called after clique tree (or junction
        tree) is calibrated.
        """
        return self.sepset_beliefs

    def _update_beliefs(self, sending_clique, receiving_clique, operation):
        """
        This is belief-update method.

        Parameters
        ----------
        sending_clique: node (as the operation is on junction tree, node should be a tuple)
            Node sending the message
        receiving_clique: node (as the operation is on junction tree, node should be a tuple)
            Node receiving the message
        operation: str ('marginalize' | 'maximize')
            The operation to do for passing messages between nodes.

        Takes belief of one clique and uses it to update the belief of the
        neighboring ones.
        """
        sepset = frozenset(sending_clique).intersection(frozenset(receiving_clique))
        sepset_key = frozenset((sending_clique, receiving_clique))

        # \sigma_{i \rightarrow j} = \sum_{C_i - S_{i, j}} \beta_i
        # marginalize the clique over the sepset
        sigma = getattr(self.clique_beliefs[sending_clique], operation)(
            list(frozenset(sending_clique) - sepset), inplace=False
        )

        # \beta_j = \beta_j * \frac{\sigma_{i \rightarrow j}}{\mu_{i, j}}
        self.clique_beliefs[receiving_clique] *= (
            sigma / self.sepset_beliefs[sepset_key]
            if self.sepset_beliefs[sepset_key]
            else sigma
        )

        # \mu_{i, j} = \sigma_{i \rightarrow j}
        self.sepset_beliefs[sepset_key] = sigma

    def _is_converged(self, operation):
        """
        Checks whether the calibration has converged or not. At convergence
        the sepset belief would be precisely the sepset marginal.

        Parameters
        ----------
        operation: str ('marginalize' | 'maximize')
            The operation to do for passing messages between nodes.
            if operation == marginalize, it checks whether the junction tree is calibrated or not
            else if operation == maximize, it checks whether the junction tree is max calibrated or not

        Formally, at convergence or at calibration this condition would be satisfied for

        .. math:: \sum_{C_i - S_{i, j}} \beta_i = \sum_{C_j - S_{i, j}} \beta_j = \mu_{i, j}

        and at max calibration this condition would be satisfied

        .. math:: \max_{C_i - S_{i, j}} \beta_i = \max_{C_j - S_{i, j}} \beta_j = \mu_{i, j}
        """
        # If no clique belief, then the clique tree is not calibrated
        if not self.clique_beliefs:
            return False

        for edge in self.junction_tree.edges():
            sepset = frozenset(edge[0]).intersection(frozenset(edge[1]))
            sepset_key = frozenset(edge)
            if (
                edge[0] not in self.clique_beliefs
                or edge[1] not in self.clique_beliefs
                or sepset_key not in self.sepset_beliefs
            ):
                return False

            marginal_1 = getattr(self.clique_beliefs[edge[0]], operation)(
                list(frozenset(edge[0]) - sepset), inplace=False
            )
            marginal_2 = getattr(self.clique_beliefs[edge[1]], operation)(
                list(frozenset(edge[1]) - sepset), inplace=False
            )
            if (
                marginal_1 != marginal_2
                or marginal_1 != self.sepset_beliefs[sepset_key]
            ):
                return False
        return True

    def _calibrate_junction_tree(self, operation):
        """
        Generalized calibration of junction tree or clique using belief propagation. This method can be used for both
        calibrating as well as max-calibrating.
        Uses Lauritzen-Spiegelhalter algorithm or belief-update message passing.

        Parameters
        ----------
        operation: str ('marginalize' | 'maximize')
            The operation to do for passing messages between nodes.

        Reference
        ---------
        Algorithm 10.3 Calibration using belief propagation in clique tree
        Probabilistic Graphical Models: Principles and Techniques
        Daphne Koller and Nir Friedman.
        """
        # Initialize clique beliefs as well as sepset beliefs
        self.clique_beliefs = {
            clique: self.junction_tree.get_factors(clique)
            for clique in self.junction_tree.nodes()
        }
        self.sepset_beliefs = {
            frozenset(edge): None for edge in self.junction_tree.edges()
        }

        for clique in self.junction_tree.nodes():
            if not self._is_converged(operation=operation):
                neighbors = self.junction_tree.neighbors(clique)
                # update root's belief using neighbor clique's beliefs
                # upward pass
                for neighbor_clique in neighbors:
                    self._update_beliefs(neighbor_clique, clique, operation=operation)
                bfs_edges = nx.algorithms.breadth_first_search.bfs_edges(
                    self.junction_tree, clique
                )
                # update the beliefs of all the nodes starting from the root to leaves using root's belief
                # downward pass
                for edge in bfs_edges:
                    self._update_beliefs(edge[0], edge[1], operation=operation)
            else:
                break

    def calibrate(self):
        """
        Calibration using belief propagation in junction tree or clique tree.

        Examples
        --------
        >>> from pgmpy.models import BayesianNetwork
        >>> from pgmpy.factors.discrete import TabularCPD
        >>> from pgmpy.inference import BeliefPropagation
        >>> G = BayesianNetwork([('diff', 'grade'), ('intel', 'grade'),
        ...                    ('intel', 'SAT'), ('grade', 'letter')])
        >>> diff_cpd = TabularCPD('diff', 2, [[0.2], [0.8]])
        >>> intel_cpd = TabularCPD('intel', 3, [[0.5], [0.3], [0.2]])
        >>> grade_cpd = TabularCPD('grade', 3,
        ...                        [[0.1, 0.1, 0.1, 0.1, 0.1, 0.1],
        ...                         [0.1, 0.1, 0.1, 0.1, 0.1, 0.1],
        ...                         [0.8, 0.8, 0.8, 0.8, 0.8, 0.8]],
        ...                        evidence=['diff', 'intel'],
        ...                        evidence_card=[2, 3])
        >>> sat_cpd = TabularCPD('SAT', 2,
        ...                      [[0.1, 0.2, 0.7],
        ...                       [0.9, 0.8, 0.3]],
        ...                      evidence=['intel'], evidence_card=[3])
        >>> letter_cpd = TabularCPD('letter', 2,
        ...                         [[0.1, 0.4, 0.8],
        ...                          [0.9, 0.6, 0.2]],
        ...                         evidence=['grade'], evidence_card=[3])
        >>> G.add_cpds(diff_cpd, intel_cpd, grade_cpd, sat_cpd, letter_cpd)
        >>> bp = BeliefPropagation(G)
        >>> bp.calibrate()
        """
        self._calibrate_junction_tree(operation="marginalize")

    def max_calibrate(self):
        """
        Max-calibration of the junction tree using belief propagation.

        Examples
        --------
        >>> from pgmpy.models import BayesianNetwork
        >>> from pgmpy.factors.discrete import TabularCPD
        >>> from pgmpy.inference import BeliefPropagation
        >>> G = BayesianNetwork([('diff', 'grade'), ('intel', 'grade'),
        ...                    ('intel', 'SAT'), ('grade', 'letter')])
        >>> diff_cpd = TabularCPD('diff', 2, [[0.2], [0.8]])
        >>> intel_cpd = TabularCPD('intel', 3, [[0.5], [0.3], [0.2]])
        >>> grade_cpd = TabularCPD('grade', 3,
        ...                        [[0.1, 0.1, 0.1, 0.1, 0.1, 0.1],
        ...                         [0.1, 0.1, 0.1, 0.1, 0.1, 0.1],
        ...                         [0.8, 0.8, 0.8, 0.8, 0.8, 0.8]],
        ...                        evidence=['diff', 'intel'],
        ...                        evidence_card=[2, 3])
        >>> sat_cpd = TabularCPD('SAT', 2,
        ...                      [[0.1, 0.2, 0.7],
        ...                       [0.9, 0.8, 0.3]],
        ...                      evidence=['intel'], evidence_card=[3])
        >>> letter_cpd = TabularCPD('letter', 2,
        ...                         [[0.1, 0.4, 0.8],
        ...                          [0.9, 0.6, 0.2]],
        ...                         evidence=['grade'], evidence_card=[3])
        >>> G.add_cpds(diff_cpd, intel_cpd, grade_cpd, sat_cpd, letter_cpd)
        >>> bp = BeliefPropagation(G)
        >>> bp.max_calibrate()
        """
        self._calibrate_junction_tree(operation="maximize")

    def _query(
        self, variables, operation, evidence=None, joint=True, show_progress=True
    ):
        """
        This is a generalized query method that can be used for both query and map query.

        Parameters
        ----------
        variables: list
            list of variables for which you want to compute the probability
        operation: str ('marginalize' | 'maximize')
            The operation to do for passing messages between nodes.
        evidence: dict
            a dict key, value pair as {var: state_of_var_observed}
            None if no evidence

        Examples
        --------
        >>> from pgmpy.inference import BeliefPropagation
        >>> from pgmpy.models import BayesianNetwork
        >>> import numpy as np
        >>> import pandas as pd
        >>> values = pd.DataFrame(np.random.randint(low=0, high=2, size=(1000, 5)),
        ...                       columns=['A', 'B', 'C', 'D', 'E'])
        >>> model = BayesianNetwork([('A', 'B'), ('C', 'B'), ('C', 'D'), ('B', 'E')])
        >>> model.fit(values)
        >>> inference = BeliefPropagation(model)
        >>> phi_query = inference.query(['A', 'B'])

        References
        ----------
        Algorithm 10.4 Out-of-clique inference in clique tree
        Probabilistic Graphical Models: Principles and Techniques Daphne Koller and Nir Friedman.
        """

        is_calibrated = self._is_converged(operation=operation)
        # Calibrate the junction tree if not calibrated
        if not is_calibrated:
            self.calibrate()

        if not isinstance(variables, (list, tuple, set)):
            query_variables = [variables]
        else:
            query_variables = list(variables)
        query_variables.extend(evidence.keys() if evidence else [])

        # Find a tree T' such that query_variables are a subset of scope(T')
        nodes_with_query_variables = set()
        for var in query_variables:
            nodes_with_query_variables.update(
                filter(lambda x: var in x, self.junction_tree.nodes())
            )
        subtree_nodes = nodes_with_query_variables

        # Conversion of set to tuple just for indexing
        nodes_with_query_variables = tuple(nodes_with_query_variables)
        # As junction tree is a tree, that means that there would be only path between any two nodes in the tree
        # thus we can just take the path between any two nodes; no matter there order is
        for i in range(len(nodes_with_query_variables) - 1):
            subtree_nodes.update(
                nx.shortest_path(
                    self.junction_tree,
                    nodes_with_query_variables[i],
                    nodes_with_query_variables[i + 1],
                )
            )
        subtree_undirected_graph = self.junction_tree.subgraph(subtree_nodes)
        # Converting subtree into a junction tree
        if len(subtree_nodes) == 1:
            subtree = JunctionTree()
            subtree.add_node(subtree_nodes.pop())
        else:
            subtree = JunctionTree(subtree_undirected_graph.edges())

        # Selecting a node is root node. Root node would be having only one neighbor
        if len(subtree.nodes()) == 1:
            root_node = list(subtree.nodes())[0]
        else:
            root_node = tuple(
                filter(lambda x: len(list(subtree.neighbors(x))) == 1, subtree.nodes())
            )[0]
        clique_potential_list = [self.clique_beliefs[root_node]]

        # For other nodes in the subtree compute the clique potentials as follows
        # As all the nodes are nothing but tuples so simple set(root_node) won't work at it would update the set with
        # all the elements of the tuple; instead use set([root_node]) as it would include only the tuple not the
        # internal elements within it.
        parent_nodes = set([root_node])
        nodes_traversed = set()
        while parent_nodes:
            parent_node = parent_nodes.pop()
            for child_node in set(subtree.neighbors(parent_node)) - nodes_traversed:
                clique_potential_list.append(
                    self.clique_beliefs[child_node]
                    / self.sepset_beliefs[frozenset([parent_node, child_node])]
                )
                parent_nodes.update([child_node])
            nodes_traversed.update([parent_node])

        # Add factors to the corresponding junction tree
        subtree.add_factors(*clique_potential_list)

        # Sum product variable elimination on the subtree
        variable_elimination = VariableElimination(subtree)
        if operation == "marginalize":
            return variable_elimination.query(
                variables=variables,
                evidence=evidence,
                joint=joint,
                show_progress=show_progress,
            )
        elif operation == "maximize":
            return variable_elimination.map_query(
                variables=variables, evidence=evidence, show_progress=show_progress
            )

    def query(
        self,
        variables,
        evidence=None,
        virtual_evidence=None,
        joint=True,
        show_progress=True,
    ):
        """
        Query method using belief propagation.

        Parameters
        ----------
        variables: list
            list of variables for which you want to compute the probability

        evidence: dict
            a dict key, value pair as {var: state_of_var_observed}
            None if no evidence

        virtual_evidence: list (default:None)
            A list of pgmpy.factors.discrete.TabularCPD representing the virtual
            evidences.

        joint: boolean
            If True, returns a Joint Distribution over `variables`.
            If False, returns a dict of distributions over each of the `variables`.

        show_progress: boolean
            If True shows a progress bar.

        Examples
        --------
        >>> from pgmpy.factors.discrete import TabularCPD
        >>> from pgmpy.models import BayesianNetwork
        >>> from pgmpy.inference import BeliefPropagation
        >>> bayesian_model = BayesianNetwork([('A', 'J'), ('R', 'J'), ('J', 'Q'),
        ...                                 ('J', 'L'), ('G', 'L')])
        >>> cpd_a = TabularCPD('A', 2, [[0.2], [0.8]])
        >>> cpd_r = TabularCPD('R', 2, [[0.4], [0.6]])
        >>> cpd_j = TabularCPD('J', 2,
        ...                    [[0.9, 0.6, 0.7, 0.1],
        ...                     [0.1, 0.4, 0.3, 0.9]],
        ...                    ['R', 'A'], [2, 2])
        >>> cpd_q = TabularCPD('Q', 2,
        ...                    [[0.9, 0.2],
        ...                     [0.1, 0.8]],
        ...                    ['J'], [2])
        >>> cpd_l = TabularCPD('L', 2,
        ...                    [[0.9, 0.45, 0.8, 0.1],
        ...                     [0.1, 0.55, 0.2, 0.9]],
        ...                    ['G', 'J'], [2, 2])
        >>> cpd_g = TabularCPD('G', 2, [[0.6], [0.4]])
        >>> bayesian_model.add_cpds(cpd_a, cpd_r, cpd_j, cpd_q, cpd_l, cpd_g)
        >>> belief_propagation = BeliefPropagation(bayesian_model)
        >>> belief_propagation.query(variables=['J', 'Q'],
        ...                          evidence={'A': 0, 'R': 0, 'G': 0, 'L': 1})
        """
        evidence = evidence if evidence is not None else dict()
        orig_model = self.model.copy()

        # Step 1: Parameter Checks
        common_vars = set(evidence if evidence is not None else []).intersection(
            set(variables)
        )
        if common_vars:
            raise ValueError(
                f"Can't have the same variables in both `variables` and `evidence`. Found in both: {common_vars}"
            )

        # Step 2: If virtual_evidence is provided, modify model and evidence.
        if isinstance(self.model, BayesianNetwork) and (virtual_evidence is not None):
            self._virtual_evidence(virtual_evidence)
            virt_evidence = {"__" + cpd.variables[0]: 0 for cpd in virtual_evidence}
            return self.query(
                variables=variables,
                evidence={**evidence, **virt_evidence},
                virtual_evidence=None,
                joint=joint,
                show_progress=show_progress,
            )

        # Step 3: Do network pruning.
        if isinstance(self.model, BayesianNetwork):
            self.model, evidence = self._prune_bayesian_model(variables, evidence)
        self._initialize_structures()

        # Step 4: Run inference.
        result = self._query(
            variables=variables,
            operation="marginalize",
            evidence=evidence,
            joint=joint,
            show_progress=show_progress,
        )
        self.__init__(orig_model)

        if joint:
            return result.normalize(inplace=False)
        else:
            return result

    def map_query(
        self, variables=None, evidence=None, virtual_evidence=None, show_progress=True
    ):
        """
        MAP Query method using belief propagation. Returns the highest probable
        state in the joint distributon of `variables`.

        Parameters
        ----------
        variables: list
            list of variables for which you want to compute the probability

        virtual_evidence: list (default:None)
            A list of pgmpy.factors.discrete.TabularCPD representing the virtual
            evidences.

        evidence: dict
            a dict key, value pair as {var: state_of_var_observed}
            None if no evidence

        show_progress: boolean
            If True, shows a progress bar.

        Examples
        --------
        >>> from pgmpy.factors.discrete import TabularCPD
        >>> from pgmpy.models import BayesianNetwork
        >>> from pgmpy.inference import BeliefPropagation
        >>> bayesian_model = BayesianNetwork([('A', 'J'), ('R', 'J'), ('J', 'Q'),
        ...                                 ('J', 'L'), ('G', 'L')])
        >>> cpd_a = TabularCPD('A', 2, [[0.2], [0.8]])
        >>> cpd_r = TabularCPD('R', 2, [[0.4], [0.6]])
        >>> cpd_j = TabularCPD('J', 2,
        ...                    [[0.9, 0.6, 0.7, 0.1],
        ...                     [0.1, 0.4, 0.3, 0.9]],
        ...                    ['R', 'A'], [2, 2])
        >>> cpd_q = TabularCPD('Q', 2,
        ...                    [[0.9, 0.2],
        ...                     [0.1, 0.8]],
        ...                    ['J'], [2])
        >>> cpd_l = TabularCPD('L', 2,
        ...                    [[0.9, 0.45, 0.8, 0.1],
        ...                     [0.1, 0.55, 0.2, 0.9]],
        ...                    ['G', 'J'], [2, 2])
        >>> cpd_g = TabularCPD('G', 2, [[0.6], [0.4]])
        >>> bayesian_model.add_cpds(cpd_a, cpd_r, cpd_j, cpd_q, cpd_l, cpd_g)
        >>> belief_propagation = BeliefPropagation(bayesian_model)
        >>> belief_propagation.map_query(variables=['J', 'Q'],
        ...                              evidence={'A': 0, 'R': 0, 'G': 0, 'L': 1})
        """
        variables = [] if variables is None else variables
        evidence = evidence if evidence is not None else dict()
        common_vars = set(evidence if evidence is not None else []).intersection(
            variables
        )

        if common_vars:
            raise ValueError(
                f"Can't have the same variables in both `variables` and `evidence`. Found in both: {common_vars}"
            )

        # TODO:Check the note in docstring. Change that behavior to return the joint MAP
        if not variables:
            variables = list(self.model.nodes())

        # Make a copy of the original model and then replace self.model with it later.
        orig_model = self.model.copy()

        if isinstance(self.model, BayesianNetwork) and (virtual_evidence is not None):
            self._virtual_evidence(virtual_evidence)
            virt_evidence = {"__" + cpd.variables[0]: 0 for cpd in virtual_evidence}
            return self.map_query(
                variables=variables,
                evidence={**evidence, **virt_evidence},
                virtual_evidence=None,
                show_progress=show_progress,
            )

        if isinstance(self.model, BayesianNetwork):
            self.model, evidence = self._prune_bayesian_model(variables, evidence)
        self._initialize_structures()

        final_distribution = self._query(
            variables=variables,
            operation="marginalize",
            evidence=evidence,
            joint=True,
            show_progress=show_progress,
        )

        self.__init__(orig_model)

        # To handle the case when no argument is passed then
        # _variable_elimination returns a dict.
        argmax = compat_fns.argmax(final_distribution.values)
        assignment = final_distribution.assignment([argmax])[0]

        map_query_results = {}
        for var_assignment in assignment:
            var, value = var_assignment
            map_query_results[var] = value

        return map_query_results


class BeliefPropagationWithMessageParsing(Inference):
    """
    Class for performing efficient inference using Belief Propagation method on factor graphs with no loops.

    The message-parsing algorithm recursively parses the factor graph to propagate the
    model's beliefs to infer the posterior distribution of the queried variable. The recursion
    stops when reaching an observed variable or a unobserved root/leaf variable.

    It does not work for loopy graphs.

    Parameters
    ----------
    model: FactorGraph
        Model on which to run the inference.

    References
    ----------
    Algorithm 2.1 in https://www.mbmlbook.com/LearningSkills_Testing_out_the_model.html
    by J Winn (Microsoft Research).
    """

    def __init__(self, model: FactorGraph, check_model=True):
        assert isinstance(
            model, FactorGraph
        ), "Model must be an instance of FactorGraph"
        if check_model:
            model.check_model()
        self.model = model

<<<<<<< HEAD
    def query(self, variables, evidence=None, virtual_evidence=None):
        """
        Returns the a dict of posterior distributions for each of the queried `variables`,
        given the `evidence` and the `virtual_evidence`.
=======
    class _RecursiveMessageSchedulingQuery(object):
        """
        Private class used in `BeliefPropagationWithMessageParsing.query()` to efficiently
        manage the message scheduling across the different queried variables, in a recursive way.

        Parameters
        ----------
        Same as in the query method.
        """

        def __init__(
            self,
            belief_propagation,
            variables,
            evidence,
            virtual_evidence,
            get_messages,
        ):
            self.bp = belief_propagation
            self.variables = variables
            self.evidence = evidence
            self.virtual_evidence = virtual_evidence
            self.all_messages = {} if get_messages else None

        def run(self):
            agg_res = {}
            for variable in self.variables:
                res = self.schedule_variable_node_messages(
                    variable,
                    from_factor=None,
                )
                agg_res[variable] = DiscreteFactor([variable], [len(res)], res)
            if self.all_messages is None:
                return agg_res
            else:
                return agg_res, self.all_messages

        def schedule_variable_node_messages(
            self,
            variable,
            from_factor,
        ):
            """
            Returns the message sent by the variable to the factor requesting it.
            For that, the variable requests the messages coming from its neighbouring
            factors, except the one making the request.

            Parameters
            ----------
            variable: str
                The variable node from which to compute the outgoing message
            from_factor: pgmpy.factors.discrete.DiscreteFactor or None.
                The factor requesting the message, as part of the recursion.
                None for the first time this function is called.
            """
            if self.evidence is not None and variable in self.evidence.keys():
                # Is an observed variable
                return self.bp.model.get_point_mass_message(
                    variable, self.evidence[variable]
                )

            virtual_messages = []
            if (
                self.virtual_evidence is not None
                and variable
                in self.bp._get_virtual_evidence_var_list(self.virtual_evidence)
            ):
                virtual_messages = [
                    cpd.values
                    for cpd in self.virtual_evidence
                    if cpd.variables[0] == variable
                ]

            incoming_factors = [
                factor
                for factor in list(self.bp.model.neighbors(variable))
                if factor != from_factor
            ]

            if len(incoming_factors) == 0:
                # Is an unobserved leaf variable
                return self.bp.calc_variable_node_message(
                    variable, [] + virtual_messages
                )
            else:
                # Else, get the incoming messages from all incoming factors
                incoming_messages = []
                for factor in incoming_factors:
                    incoming_message = self.schedule_factor_node_messages(
                        factor, variable
                    )

                    if self.all_messages is not None:
                        # Store the message if it's not already stored
                        factor_node_key = f"{factor.variables} -> {variable}"
                        if factor_node_key not in self.all_messages.keys():
                            self.all_messages[factor_node_key] = incoming_message

                    incoming_messages.append(incoming_message)
                return self.bp.calc_variable_node_message(
                    variable, incoming_messages + virtual_messages
                )

        def schedule_factor_node_messages(self, factor, from_variable):
            """
            Returns the message sent from the factor to the variable requesting it.
            For that, the factor requests the messages coming from its neighbouring
            variables, except the one making the request.

            Parameters
            ----------
            factor: pgmpy.factors.discrete.DiscreteFactor
                The factor from which we want to compute the outgoing message.
            from_variable: str
                The variable requesting the message, as part of the recursion.
            """
            assert from_variable is not None, "from_var must be specified"

            incoming_vars = [var for var in factor.variables if var != from_variable]
            if len(incoming_vars) == 0:
                # from_var is a root variable. The factor is its prior
                return self.bp.calc_factor_node_message(factor, [], from_variable)
            else:
                # Else, get the incoming messages from all incoming variables
                incoming_messages = []
                for var in incoming_vars:
                    incoming_messages.append(
                        self.schedule_variable_node_messages(var, factor)
                    )
                return self.bp.calc_factor_node_message(
                    factor, incoming_messages, from_variable
                )

    def query(
        self, variables, evidence=None, virtual_evidence=None, get_messages=False
    ):
        """
        Computes the posterior distributions for each of the queried variable,
        given the `evidence`, and the `virtual_evidence`. Optionally also returns
        the computed messages.
>>>>>>> 79963d0e

        Parameters
        ----------
        variables: list
            List of variables for which you want to compute the posterior.
        evidence: dict or None (default: None)
            A dict key, value pair as {var: state_of_var_observed}.
            None if no evidence.
        virtual_evidence: list or None (default: None)
            A list of pgmpy.factors.discrete.TabularCPD representing the virtual
            evidences. Each virtual evidence becomes a virtual message that gets added to
            the list of computed messages incoming to the variable node.
            None if no virtual evidence.
<<<<<<< HEAD
=======

        Returns
        -------
        If `get_messages` is False, returns a dict of the variables, posterior distributions
            pairs: {variable: pgmpy.factors.discrete.DiscreteFactor}.
        If `get_messages` is True, returns:
            1. A dict of the variables, posterior distributions pairs:
            {variable: pgmpy.factors.discrete.DiscreteFactor}
            2. A dict of all messages sent from a factor to a node:
            {"{pgmpy.factors.discrete.DiscreteFactor.variables} -> variable": np.array}.
>>>>>>> 79963d0e

        Examples
        --------
        >>> from pgmpy.factors.discrete import DiscreteFactor
        >>> from pgmpy.models import FactorGraph
        >>> from pgmpy.inference import BeliefPropagation
        >>> factor_graph = FactorGraph()
        >>> factor_graph.add_nodes_from(["A", "B", "C", "D"])
        >>> phi1 = DiscreteFactor(["A"], [2], [0.4, 0.6])
        >>> phi2 = DiscreteFactor(
        ...     ["B", "A"], [3, 2], [[0.2, 0.05], [0.3, 0.15], [0.5, 0.8]]
        ... )
        >>> phi3 = DiscreteFactor(["C", "B"], [2, 3], [[0.4, 0.5, 0.1], [0.6, 0.5, 0.9]])
        >>> phi4 = DiscreteFactor(
        ...     ["D", "B"], [3, 3], [[0.1, 0.1, 0.2], [0.3, 0.2, 0.1], [0.6, 0.7, 0.7]]
        ... )
        >>> factor_graph.add_factors(phi1, phi2, phi3, phi4)
        >>> factor_graph.add_edges_from(
        ...     [
        ...         (phi1, "A"),
        ...         ("A", phi2),
        ...         (phi2, "B"),
        ...         ("B", phi3),
        ...         (phi3, "C"),
        ...         ("B", phi4),
        ...         (phi4, "D"),
        ...     ]
        ... )
        >>> belief_propagation = BeliefPropagation(factor_graph)
        >>> belief_propagation.query(variables=['B', 'C'],
        ...                          evidence={'D': 0},
        ...                          virtual_evidence=[TabularCPD(['A'], 2, [[0.3], [0.7]])])
        """
        common_vars = set(evidence if evidence is not None else []).intersection(
            set(variables)
        )
        if common_vars:
            raise ValueError(
                f"Can't have the same variables in both `variables` and `evidence`. Found in both: {common_vars}"
            )

        # Can't have the same variables in both `evidence` and `virtual_evidence`
        if evidence is not None and virtual_evidence is not None:
            self._check_virtual_evidence(virtual_evidence)
<<<<<<< HEAD

            ve_names = self._get_virtual_evidence_var_list(virtual_evidence)
            common_vars = set(evidence).intersection(set(ve_names))
            if common_vars:
                raise ValueError(
                    f"Can't have the same variables in both `evidence` and `virtual_evidence`. Found in both: {common_vars}"
                )

        agg_res = {}
        for var in variables:
            res = self.schedule_variable_node_messages(
                var, None, evidence, virtual_evidence
            )
            agg_res[var] = DiscreteFactor([var], [len(res)], res)
        return agg_res

    def schedule_variable_node_messages(
        self,
        variable,
        from_factor,
        evidence,
        virtual_evidence,
    ):
        """
        Returns the message sent by the variable to the factor requesting it.
        For that, the variable requests the messages coming from its neighbouring
        factors, except the one making the request.

        Parameters
        ----------
        variable: str
            The variable node from which to compute the outgoing message
        from_factor: pgmpy.factors.discrete.DiscreteFactor or None.
            The factor requesting the message, as part of the recursion.
            None for the first time this function is called.
        evidence: dict or None
            A dict key, value pair as {var: state_of_var_observed}.
            None if no evidence.
        virtual_evidence: list or None
            A list of pgmpy.factors.discrete.TabularCPD representing the virtual
            evidences. Each virtual evidence becomes a virtual message that gets added to
            the list of computed messages incoming to the variable node.
            None if no virtual evidence.
        """
        if evidence is not None and variable in evidence.keys():
            # Is an observed variable
            return self.model.get_point_mass_message(variable, evidence[variable])

        virtual_messages = []
        if (
            virtual_evidence is not None
            and variable in self._get_virtual_evidence_var_list(virtual_evidence)
        ):
            virtual_messages = [
                cpd.values for cpd in virtual_evidence if cpd.variables[0] == variable
            ]

        incoming_factors = [
            factor
            for factor in list(self.model.neighbors(variable))
            if factor != from_factor
        ]

        if len(incoming_factors) == 0:
            # Is an unobserved leaf variable
            return self.calc_variable_node_message(variable, [] + virtual_messages)
        else:
            # Else, get the incoming messages from all incoming factors
            incoming_messages = []
            for factor in incoming_factors:
                incoming_messages.append(
                    self.schedule_factor_node_messages(
                        factor, variable, evidence, virtual_evidence
                    )
                )
            return self.calc_variable_node_message(
                variable, incoming_messages + virtual_messages
            )

    def schedule_factor_node_messages(
        self, factor, from_variable, evidence, virtual_evidence
    ):
        """
        Returns the message sent from the factor to the variable requesting it.
        For that, the factor requests the messages coming from its neighbouring
        variables, except the one making the request.

        Parameters
        ----------
        factor: pgmpy.factors.discrete.DiscreteFactor
            The factor from which we want to compute the outgoing message.
        from_variable: str
            The variable requesting the message, as part of the recursion.
        evidence: dict
            A dict key, value pair as {var: state_of_var_observed}.
            None if no evidence.
        virtual_evidence: list
            A list of pgmpy.factors.discrete.TabularCPD representing the virtual
            evidences. Each virtual evidence becomes a virtual message that gets added to
            the list of computed messages incoming to the variable node.
            None if no virtual evidence.
        """
        assert from_variable is not None, "from_var must be specified"

        incoming_vars = [var for var in factor.variables if var != from_variable]
        if len(incoming_vars) == 0:
            # from_var is a root variable. The factor is its prior
            return self.calc_factor_node_message(factor, [], from_variable)
        else:
            # Else, get the incoming messages from all incoming variables
            incoming_messages = []
            for var in incoming_vars:
                incoming_messages.append(
                    self.schedule_variable_node_messages(
                        var, factor, evidence, virtual_evidence
                    )
                )
            return self.calc_factor_node_message(
                factor, incoming_messages, from_variable
            )
=======

            ve_names = self._get_virtual_evidence_var_list(virtual_evidence)
            common_vars = set(evidence).intersection(set(ve_names))
            if common_vars:
                raise ValueError(
                    f"Can't have the same variables in both `evidence` and `virtual_evidence`. Found in both: {common_vars}"
                )

        query = self._RecursiveMessageSchedulingQuery(
            self, variables, evidence, virtual_evidence, get_messages
        )
        return query.run()
>>>>>>> 79963d0e

    def calc_variable_node_message(self, variable, incoming_messages):
        """
        The outgoing message is the element wise product of all incoming messages

        If there are no incoming messages, returns a uniform message
        If there is only one incoming message, returns that message
        Otherwise, returns the product of all incoming messages

        Parameters
        ----------
        variable: str
            the variable node from which to compute the outgoing message
        incoming_messages: list
            list of messages coming to this variable node
        """
        if len(incoming_messages) == 0:
            return self.model.get_uniform_message(variable)
        elif len(incoming_messages) == 1:
            return incoming_messages[0]
        else:
            outgoing_message = reduce(np.multiply, incoming_messages)
        return outgoing_message / np.sum(outgoing_message)

    @staticmethod
    def calc_factor_node_message(factor, incoming_messages, target_var):
        """
        Returns the outgoing message for a factor node, which is the
        multiplication of the incoming messages with the factor function (CPT).

        The variables' order in the incoming messages list must match the
        variable's order in the CPT's dimensions

        Parameters
        ----------
        factor: str
            the factor node from which to compute the outgoing message
        incoming_messages: list
            list of messages coming to this factor node
        target_var: str
            the variable node to which the outgoing message is being sent to
        """
        cpt = factor.values

        assert (
            len(incoming_messages) == cpt.ndim - 1
        ), f"Error computing factor node message for {target_var}. The number of incoming messages must equal the card(CPT) - 1"

        if len(incoming_messages) == 0:
            return cpt

        # Ensure that the target var is on the CPT's 0th axis
        target_var_idx = factor.variables.index(target_var)
        if target_var_idx != 0:
            # Move target var to the 0th axis to allow the reduction
            cpt = np.moveaxis(cpt, target_var_idx, 0)

        # Invert incoming_messages, so that the first message corresponds to the last
        # dimension of the CPT
        incoming_messages = list(reversed(incoming_messages))

        # Reduce the CPT with the inverted list of incoming messages
        outgoing_message = reduce(
            lambda cpt_reduced, m: np.matmul(cpt_reduced, m), incoming_messages, cpt
        )
        # Normalise
        return outgoing_message / sum(outgoing_message)<|MERGE_RESOLUTION|>--- conflicted
+++ resolved
@@ -1267,12 +1267,6 @@
             model.check_model()
         self.model = model
 
-<<<<<<< HEAD
-    def query(self, variables, evidence=None, virtual_evidence=None):
-        """
-        Returns the a dict of posterior distributions for each of the queried `variables`,
-        given the `evidence` and the `virtual_evidence`.
-=======
     class _RecursiveMessageSchedulingQuery(object):
         """
         Private class used in `BeliefPropagationWithMessageParsing.query()` to efficiently
@@ -1413,7 +1407,6 @@
         Computes the posterior distributions for each of the queried variable,
         given the `evidence`, and the `virtual_evidence`. Optionally also returns
         the computed messages.
->>>>>>> 79963d0e
 
         Parameters
         ----------
@@ -1427,8 +1420,6 @@
             evidences. Each virtual evidence becomes a virtual message that gets added to
             the list of computed messages incoming to the variable node.
             None if no virtual evidence.
-<<<<<<< HEAD
-=======
 
         Returns
         -------
@@ -1439,7 +1430,6 @@
             {variable: pgmpy.factors.discrete.DiscreteFactor}
             2. A dict of all messages sent from a factor to a node:
             {"{pgmpy.factors.discrete.DiscreteFactor.variables} -> variable": np.array}.
->>>>>>> 79963d0e
 
         Examples
         --------
@@ -1484,8 +1474,6 @@
         # Can't have the same variables in both `evidence` and `virtual_evidence`
         if evidence is not None and virtual_evidence is not None:
             self._check_virtual_evidence(virtual_evidence)
-<<<<<<< HEAD
-
             ve_names = self._get_virtual_evidence_var_list(virtual_evidence)
             common_vars = set(evidence).intersection(set(ve_names))
             if common_vars:
@@ -1493,132 +1481,10 @@
                     f"Can't have the same variables in both `evidence` and `virtual_evidence`. Found in both: {common_vars}"
                 )
 
-        agg_res = {}
-        for var in variables:
-            res = self.schedule_variable_node_messages(
-                var, None, evidence, virtual_evidence
-            )
-            agg_res[var] = DiscreteFactor([var], [len(res)], res)
-        return agg_res
-
-    def schedule_variable_node_messages(
-        self,
-        variable,
-        from_factor,
-        evidence,
-        virtual_evidence,
-    ):
-        """
-        Returns the message sent by the variable to the factor requesting it.
-        For that, the variable requests the messages coming from its neighbouring
-        factors, except the one making the request.
-
-        Parameters
-        ----------
-        variable: str
-            The variable node from which to compute the outgoing message
-        from_factor: pgmpy.factors.discrete.DiscreteFactor or None.
-            The factor requesting the message, as part of the recursion.
-            None for the first time this function is called.
-        evidence: dict or None
-            A dict key, value pair as {var: state_of_var_observed}.
-            None if no evidence.
-        virtual_evidence: list or None
-            A list of pgmpy.factors.discrete.TabularCPD representing the virtual
-            evidences. Each virtual evidence becomes a virtual message that gets added to
-            the list of computed messages incoming to the variable node.
-            None if no virtual evidence.
-        """
-        if evidence is not None and variable in evidence.keys():
-            # Is an observed variable
-            return self.model.get_point_mass_message(variable, evidence[variable])
-
-        virtual_messages = []
-        if (
-            virtual_evidence is not None
-            and variable in self._get_virtual_evidence_var_list(virtual_evidence)
-        ):
-            virtual_messages = [
-                cpd.values for cpd in virtual_evidence if cpd.variables[0] == variable
-            ]
-
-        incoming_factors = [
-            factor
-            for factor in list(self.model.neighbors(variable))
-            if factor != from_factor
-        ]
-
-        if len(incoming_factors) == 0:
-            # Is an unobserved leaf variable
-            return self.calc_variable_node_message(variable, [] + virtual_messages)
-        else:
-            # Else, get the incoming messages from all incoming factors
-            incoming_messages = []
-            for factor in incoming_factors:
-                incoming_messages.append(
-                    self.schedule_factor_node_messages(
-                        factor, variable, evidence, virtual_evidence
-                    )
-                )
-            return self.calc_variable_node_message(
-                variable, incoming_messages + virtual_messages
-            )
-
-    def schedule_factor_node_messages(
-        self, factor, from_variable, evidence, virtual_evidence
-    ):
-        """
-        Returns the message sent from the factor to the variable requesting it.
-        For that, the factor requests the messages coming from its neighbouring
-        variables, except the one making the request.
-
-        Parameters
-        ----------
-        factor: pgmpy.factors.discrete.DiscreteFactor
-            The factor from which we want to compute the outgoing message.
-        from_variable: str
-            The variable requesting the message, as part of the recursion.
-        evidence: dict
-            A dict key, value pair as {var: state_of_var_observed}.
-            None if no evidence.
-        virtual_evidence: list
-            A list of pgmpy.factors.discrete.TabularCPD representing the virtual
-            evidences. Each virtual evidence becomes a virtual message that gets added to
-            the list of computed messages incoming to the variable node.
-            None if no virtual evidence.
-        """
-        assert from_variable is not None, "from_var must be specified"
-
-        incoming_vars = [var for var in factor.variables if var != from_variable]
-        if len(incoming_vars) == 0:
-            # from_var is a root variable. The factor is its prior
-            return self.calc_factor_node_message(factor, [], from_variable)
-        else:
-            # Else, get the incoming messages from all incoming variables
-            incoming_messages = []
-            for var in incoming_vars:
-                incoming_messages.append(
-                    self.schedule_variable_node_messages(
-                        var, factor, evidence, virtual_evidence
-                    )
-                )
-            return self.calc_factor_node_message(
-                factor, incoming_messages, from_variable
-            )
-=======
-
-            ve_names = self._get_virtual_evidence_var_list(virtual_evidence)
-            common_vars = set(evidence).intersection(set(ve_names))
-            if common_vars:
-                raise ValueError(
-                    f"Can't have the same variables in both `evidence` and `virtual_evidence`. Found in both: {common_vars}"
-                )
-
         query = self._RecursiveMessageSchedulingQuery(
             self, variables, evidence, virtual_evidence, get_messages
         )
         return query.run()
->>>>>>> 79963d0e
 
     def calc_variable_node_message(self, variable, incoming_messages):
         """
