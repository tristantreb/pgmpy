--- conflicted
+++ resolved
@@ -1298,11 +1298,7 @@
 
     class _RecursiveMessageSchedulingQuery(object):
         """
-<<<<<<< HEAD
-        Private class used in `BeliefPropagationWithMessageParsing.query()` to efficiently
-=======
         Private class used in `BeliefPropagationWithMessagePassing.query()` to efficiently
->>>>>>> d0a2a297
         manage the message scheduling across the different queried variables, in a recursive way.
 
         Parameters
@@ -1317,16 +1313,12 @@
             evidence,
             virtual_evidence,
             get_messages,
-<<<<<<< HEAD
             precomp_messages,
-=======
->>>>>>> d0a2a297
         ):
             self.bp = belief_propagation
             self.variables = variables
             self.evidence = evidence
             self.virtual_evidence = virtual_evidence
-<<<<<<< HEAD
             self.get_messages = get_messages
             # If more than 1 variable we can prevent calculating two times the same message
             self.all_messages = (
@@ -1334,9 +1326,6 @@
                 if precomp_messages is not None
                 else {} if get_messages or len(variables) > 1 else None
             )
-=======
-            self.all_messages = {} if get_messages else None
->>>>>>> d0a2a297
 
         def run(self):
             agg_res = {}
@@ -1346,17 +1335,10 @@
                     from_factor=None,
                 )
                 agg_res[variable] = DiscreteFactor([variable], [len(res)], res)
-<<<<<<< HEAD
             if self.get_messages:
                 return agg_res, self.all_messages
             else:
                 return agg_res
-=======
-            if self.all_messages is None:
-                return agg_res
-            else:
-                return agg_res, self.all_messages
->>>>>>> d0a2a297
 
         def schedule_variable_node_messages(
             self,
@@ -1402,21 +1384,15 @@
 
             if len(incoming_factors) == 0:
                 # Is an unobserved leaf variable
-<<<<<<< HEAD
                 message = self.bp.model.get_uniform_message(variable)
 
                 return self.bp.calc_variable_node_message(
                     variable, [message] + virtual_messages
-=======
-                return self.bp.calc_variable_node_message(
-                    variable, [] + virtual_messages
->>>>>>> d0a2a297
                 )
             else:
                 # Else, get the incoming messages from all incoming factors
                 incoming_messages = []
                 for factor in incoming_factors:
-<<<<<<< HEAD
                     if self.all_messages is not None:
                         # Check if the message is already stored
                         factor_node_key = f"{factor.variables} -> {variable}"
@@ -1432,17 +1408,6 @@
                         incoming_message = self.schedule_factor_node_messages(
                             factor, variable
                         )
-=======
-                    incoming_message = self.schedule_factor_node_messages(
-                        factor, variable
-                    )
-
-                    if self.all_messages is not None:
-                        # Store the message if it's not already stored
-                        factor_node_key = f"{factor.variables} -> {variable}"
-                        if factor_node_key not in self.all_messages.keys():
-                            self.all_messages[factor_node_key] = incoming_message
->>>>>>> d0a2a297
 
                     incoming_messages.append(incoming_message)
                 return self.bp.calc_variable_node_message(
@@ -1462,11 +1427,6 @@
             from_variable: str
                 The variable requesting the message, as part of the recursion.
             """
-<<<<<<< HEAD
-=======
-            assert from_variable is not None, "from_var must be specified"
-
->>>>>>> d0a2a297
             incoming_vars = [var for var in factor.variables if var != from_variable]
             if len(incoming_vars) == 0:
                 # from_var is a root variable. The factor is its prior
@@ -1475,7 +1435,6 @@
                 # Else, get the incoming messages from all incoming variables
                 incoming_messages = []
                 for var in incoming_vars:
-<<<<<<< HEAD
                     if self.all_messages is not None:
                         # Check if the message is already stored
                         node_factor_key = f"{var} -> {factor.variables}"
@@ -1493,26 +1452,17 @@
                         )
 
                     incoming_messages.append(incoming_message)
-=======
-                    incoming_messages.append(
-                        self.schedule_variable_node_messages(var, factor)
-                    )
->>>>>>> d0a2a297
                 return self.bp.calc_factor_node_message(
                     factor, incoming_messages, from_variable
                 )
 
     def query(
-<<<<<<< HEAD
         self,
         variables,
         evidence=None,
         virtual_evidence=None,
         get_messages=False,
         precomp_messages=None,
-=======
-        self, variables, evidence=None, virtual_evidence=None, get_messages=False
->>>>>>> d0a2a297
     ):
         """
         Computes the posterior distributions for each of the queried variable,
@@ -1528,22 +1478,17 @@
             None if no evidence.
         virtual_evidence: list or None (default: None)
             A list of pgmpy.factors.discrete.TabularCPD representing the virtual
-<<<<<<< HEAD
             evidences. Each virtual evidence for a variable node becomes a virtual message
             that gets added to the list of computed messages incoming to that variable node.
             None if no virtual evidence.
         get_messages: bool (default: False)
             If True, returns all the messages that have been computed during the query
         precomp_messages: dict or None (default: None)
-            A dict of precomputed messages to use in the query. Use precomputed messages when
-            running multiple queries on the same graph with the same evidence. The dict should contain
-            entries in the form: {"{pgmpy.factors.discrete.DiscreteFactor.variables} -> variable": np.array},
+            A dict of precomputed messages to use in the query. Precomputed messages act as predefined beliefs
+            associated to a variable. E.g., use them when running multiple queries on the same graph with the  
+            same evidence. The dict should contain entries in the form: 
+            {"{pgmpy.factors.discrete.DiscreteFactor.variables} -> variable": np.array},
             or {"variable -> {pgmpy.factors.discrete.DiscreteFactor.variables}": np.array}.
-=======
-            evidences. Each virtual evidence becomes a virtual message that gets added to
-            the list of computed messages incoming to the variable node.
-            None if no virtual evidence.
->>>>>>> d0a2a297
 
         Returns
         -------
@@ -1552,14 +1497,9 @@
         If `get_messages` is True, returns:
             1. A dict of the variables, posterior distributions pairs:
             {variable: pgmpy.factors.discrete.DiscreteFactor}
-<<<<<<< HEAD
             2. A dict of all messages sent across the graph, in the form:
             {"{pgmpy.factors.discrete.DiscreteFactor.variables} -> variable": np.array}, or
             {"variable -> {pgmpy.factors.discrete.DiscreteFactor.variables}": np.array}.
-=======
-            2. A dict of all messages sent from a factor to a node:
-            {"{pgmpy.factors.discrete.DiscreteFactor.variables} -> variable": np.array}.
->>>>>>> d0a2a297
 
         Examples
         --------
@@ -1604,10 +1544,6 @@
         # Can't have the same variables in both `evidence` and `virtual_evidence`
         if evidence is not None and virtual_evidence is not None:
             self._check_virtual_evidence(virtual_evidence)
-<<<<<<< HEAD
-
-=======
->>>>>>> d0a2a297
             ve_names = self._get_virtual_evidence_var_list(virtual_evidence)
             common_vars = set(evidence).intersection(set(ve_names))
             if common_vars:
@@ -1616,16 +1552,12 @@
                 )
 
         query = self._RecursiveMessageSchedulingQuery(
-<<<<<<< HEAD
             self,
             variables,
             evidence,
             virtual_evidence,
             get_messages,
             precomp_messages,
-=======
-            self, variables, evidence, virtual_evidence, get_messages
->>>>>>> d0a2a297
         )
         return query.run()
 
